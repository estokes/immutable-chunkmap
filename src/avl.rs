use crate::chunk::{Chunk, Loc, Update, UpdateChunk, SIZE};
use arrayvec::ArrayVec;
use packed_struct::prelude::*;
use std::{
    borrow::Borrow,
    cmp::{max, min, Eq, Ord, Ordering, PartialEq, PartialOrd},
    default::Default,
    fmt::{self, Debug, Formatter},
    hash::{Hash, Hasher},
    iter,
    mem::swap,
    ops::{Bound, Index},
    slice,
    sync::Arc,
    any::Any,
};
use cached_arc::Arc as CachedArc;

// until we get 128 bit machines with exabytes of memory
const MAX_DEPTH: usize = 64;

#[derive(PackedStruct, Clone, Debug)]
#[packed_struct(bit_numbering = "msb0", endian = "lsb")]
pub struct HeightAndSize {
    #[packed_field(bits = "0:7")]
    height: Integer<u8, packed_bits::Bits6>,
    #[packed_field(bits = "8:63")]
    size_of_children: Integer<u64, packed_bits::Bits56>,
}

#[derive(Clone, Debug)]
pub(crate) struct InnerNode<K, V>
where
    K: Ord + Clone + Any,
    V: Clone + Any
{
    elts: CachedArc<Chunk<K, V>>,
    min_key: K,
    max_key: K,
    left: Tree<K, V>,
    right: Tree<K, V>,
    height_and_size: [u8; 8],
}

impl<K, V> Node<K, V>
where
    K: Ord + Clone,
    V: Clone,
{
    fn height(&self) -> u8 {
        let has = HeightAndSize::unpack(&self.height_and_size).unwrap();
        *has.height
    }
}

#[derive(Clone)]
pub(crate) enum Node<K, V>
where    
    K: Ord + Clone + Any,
    V: Clone + Any
{
    Leaf(CachedArc<Chunk<K, V>>),
    Inner(Arc<InnerNode<K, V>>),
}

impl<K, V> Node<K, V>
where
    K: Ord + Clone + Any,
    V: Clone + Any
{
    fn elts(&self) -> &CachedArc<Chunk<K, V>> {
        match self {
            Node::Leaf(ref c) => c,
            Node::Inner(ref n) => &n.elts
        }
    }

    fn left(&self) -> &Tree<K, V> {
        match self {
            Node::Leaf(_) => &Tree::Empty,
            Node::Inner(ref n) => &n.left
        }
    }

    fn right(&self) -> &Tree<K, V> {
        match self {
            Node::Leaf(_) => &Tree::Empty,
            Node::Inner(ref n) => &n.right
        }
    }

    fn height(&self) -> u16 {
        match self {
            Node::Leaf(_) => 1,
            Node::Inner(ref n) => n.height,
        }
    }

    fn min_key(&self) -> &K {
        match self {
            Node::Inner(ref n) => &n.min_key,
            Node::Leaf(ref c) => c.min_key_not_empty()
        }
    }

    fn max_key(&self) -> &K {
        match self {
            Node::Inner(ref n) => &n.max_key,
            Node::Leaf(ref c) => c.max_key_not_empty(),
        }
    }

    fn size_of_children(&self) -> usize {
        match self {
            Node::Leaf(_) => 0,
            Node::Inner(ref n) => n.size_of_children
        }
    }
}

#[derive(Clone)]
pub(crate) enum Tree<K, V>
where
    K: Ord + Clone + Any,
    V: Clone + Any
{
    Empty,
    Node(Node<K, V>),
}

impl<K, V> Hash for Tree<K, V>
where
    K: Hash + Ord + Clone + Any,
    V: Hash + Clone + Any,
{
    fn hash<H: Hasher>(&self, state: &mut H) {
        for elt in self {
            elt.hash(state)
        }
    }
}

impl<K, V> Default for Tree<K, V>
where
    K: Ord + Clone + Any,
    V: Clone + Any,
{
    fn default() -> Tree<K, V> {
        Tree::Empty
    }
}

impl<K, V> PartialEq for Tree<K, V>
where
    K: PartialEq + Ord + Clone + Any,
    V: PartialEq + Clone + Any,
{
    fn eq(&self, other: &Tree<K, V>) -> bool {
        self.len() == other.len() && self.into_iter().zip(other).all(|(e0, e1)| e0 == e1)
    }
}

impl<K, V> Eq for Tree<K, V>
where
    K: Eq + Ord + Clone + Any,
    V: Eq + Clone + Any,
{
}

impl<K, V> PartialOrd for Tree<K, V>
where
    K: Ord + Clone + Any,
    V: PartialOrd + Clone + Any,
{
    fn partial_cmp(&self, other: &Tree<K, V>) -> Option<Ordering> {
        self.into_iter().partial_cmp(other.into_iter())
    }
}

impl<K, V> Ord for Tree<K, V>
where
    K: Ord + Clone + Any,
    V: Ord + Clone + Any,
{
    fn cmp(&self, other: &Tree<K, V>) -> Ordering {
        self.into_iter().cmp(other.into_iter())
    }
}

impl<K, V> Debug for Tree<K, V>
where
    K: Debug + Ord + Clone + Any,
    V: Debug + Clone + Any,
{
    fn fmt(&self, f: &mut Formatter) -> fmt::Result {
        f.debug_map().entries(self.into_iter()).finish()
    }
}

impl<'a, Q, K, V> Index<&'a Q> for Tree<K, V>
where
    Q: Ord,
    K: Ord + Clone + Borrow<Q> + Any,
    V: Clone + Any,
{
    type Output = V;
    fn index(&self, k: &Q) -> &V {
        self.get(k).expect("element not found for key")
    }
}

pub struct Iter<'a, Q, K, V>
where
    Q: Ord,
    K: Borrow<Q> + Ord + Clone + Any,
    V: Clone + Any,
{
    ubound: Bound<Q>,
    lbound: Bound<Q>,
    stack: ArrayVec<[(bool, &'a Node<K, V>); MAX_DEPTH]>,
    elts: Option<iter::Zip<slice::Iter<'a, K>, slice::Iter<'a, V>>>,
    current: Option<&'a K>,
    stack_rev: ArrayVec<[(bool, &'a Node<K, V>); MAX_DEPTH]>,
    elts_rev: Option<iter::Zip<slice::Iter<'a, K>, slice::Iter<'a, V>>>,
    current_rev: Option<&'a K>,
}

impl<'a, Q, K, V> Iter<'a, Q, K, V>
where
    Q: Ord,
    K: Borrow<Q> + Ord + Clone + Any,
    V: Clone + Any,
{
    // is at least one element of the chunk in bounds
    fn any_elts_above_lbound(&self, n: &'a Node<K, V>) -> bool {
        let elts = n.elts();
        let l = elts.len();
        match self.lbound {
            Bound::Unbounded => true,
            Bound::Included(ref bound) => l == 0 || elts.key(l - 1).borrow() >= bound,
            Bound::Excluded(ref bound) => l == 0 || elts.key(l - 1).borrow() > bound,
        }
    }

    fn any_elts_below_ubound(&self, n: &'a Node<K, V>) -> bool {
        let elts = n.elts();
        let l = elts.len();
        match self.ubound {
            Bound::Unbounded => true,
            Bound::Included(ref bound) => l == 0 || elts.key(0).borrow() <= bound,
            Bound::Excluded(ref bound) => l == 0 || elts.key(0).borrow() < bound,
        }
    }

    fn any_elts_in_bounds(&self, n: &'a Node<K, V>) -> bool {
        self.any_elts_above_lbound(n) && self.any_elts_below_ubound(n)
    }

    fn above_lbound(&self, k: &'a K) -> bool {
        match self.lbound {
            Bound::Unbounded => true,
            Bound::Included(ref bound) => k.borrow() >= bound,
            Bound::Excluded(ref bound) => k.borrow() > bound,
        }
    }

    fn below_ubound(&self, k: &'a K) -> bool {
        match self.ubound {
            Bound::Unbounded => true,
            Bound::Included(ref bound) => k.borrow() <= bound,
            Bound::Excluded(ref bound) => k.borrow() < bound,
        }
    }
}

impl<'a, Q, K, V> Iterator for Iter<'a, Q, K, V>
where
    Q: Ord,
    K: Borrow<Q> + Ord + Clone + Any,
    V: Clone + Any,
{
    type Item = (&'a K, &'a V);
    fn next(&mut self) -> Option<Self::Item> {
        loop {
            loop {
                let (k, v) = match &mut self.elts {
                    &mut None => break,
                    &mut Some(ref mut s) => match s.next() {
                        None => break,
                        Some((k, v)) => (k, v),
                    },
                };
                if let Some(back) = self.current_rev {
                    if k >= back {
                        return None;
                    }
                }
                if !self.below_ubound(k) {
                    return None;
                }
                self.current = Some(k);
                if self.above_lbound(k) {
                    return Some((k, v));
                }
            }
            if self.stack.is_empty() {
                return None;
            }
            self.elts = None;
            let top = self.stack.len() - 1;
            let (visited, current) = self.stack[top];
            if visited {
                if self.any_elts_in_bounds(current) {
                    self.elts = Some((&(**current.elts())).into_iter());
                }
                self.stack.pop();
                match current.right() {
                    Tree::Empty => (),
                    Tree::Node(ref n) => {
                        if self.any_elts_below_ubound(n) || !n.left().is_empty() {
                            self.stack.push((false, n))
                        }
                    }
                };
            } else {
                self.stack[top].0 = true;
                match current.left() {
                    Tree::Empty => (),
                    Tree::Node(ref n) => {
                        if self.any_elts_above_lbound(n) || !n.right().is_empty() {
                            self.stack.push((false, n))
                        }
                    }
                }
            }
        }
    }
}

impl<'a, Q, K, V> DoubleEndedIterator for Iter<'a, Q, K, V>
where
    Q: Ord,
    K: Borrow<Q> + Ord + Clone + Any,
    V: Clone + Any,
{
    fn next_back(&mut self) -> Option<Self::Item> {
        loop {
            loop {
                let (k, v) = match &mut self.elts_rev {
                    &mut None => break,
                    &mut Some(ref mut s) => match s.next_back() {
                        None => break,
                        Some((k, v)) => (k, v),
                    },
                };
                if let Some(front) = self.current {
                    if k <= front {
                        return None;
                    }
                }
                if !self.above_lbound(k) {
                    return None;
                }
                self.current_rev = Some(k);
                if self.below_ubound(k) {
                    return Some((k, v));
                }
            }
            if self.stack_rev.is_empty() {
                return None;
            }
            self.elts_rev = None;
            let top = self.stack_rev.len() - 1;
            let (visited, current) = self.stack_rev[top];
            if visited {
                if self.any_elts_in_bounds(current) {
                    self.elts_rev = Some((&(**current.elts())).into_iter());
                }
                self.stack_rev.pop();
                match current.left() {
                    Tree::Empty => (),
                    Tree::Node(ref n) => {
                        if self.any_elts_above_lbound(n) || !n.right().is_empty() {
                            self.stack_rev.push((false, n))
                        }
                    }
                };
            } else {
                self.stack_rev[top].0 = true;
                match current.right() {
                    Tree::Empty => (),
                    Tree::Node(ref n) => {
                        if self.any_elts_below_ubound(n) || !n.left().is_empty() {
                            self.stack_rev.push((false, n))
                        }
                    }
                }
            }
        }
    }
}

impl<'a, K, V> IntoIterator for &'a Tree<K, V>
where
    K: Borrow<K> + Ord + Clone + Any,
    V: Clone + Any,
{
    type Item = (&'a K, &'a V);
    type IntoIter = Iter<'a, K, K, V>;
    fn into_iter(self) -> Self::IntoIter {
        self.range(Bound::Unbounded, Bound::Unbounded)
    }
}

impl<K, V> Tree<K, V>
where
    K: Ord + Clone + Any,
    V: Clone + Any,
{
    pub(crate) fn new() -> Self {
        Tree::Empty
    }

    pub(crate) fn range<'a, Q>(
        &'a self,
        lbound: Bound<Q>,
        ubound: Bound<Q>,
    ) -> Iter<'a, Q, K, V>
    where
        Q: Ord,
        K: Borrow<Q>,
    {
        match self {
            &Tree::Empty => Iter {
                lbound,
                ubound,
                stack: ArrayVec::<[_; MAX_DEPTH]>::new(),
                elts: None,
                current: None,
                stack_rev: ArrayVec::<[_; MAX_DEPTH]>::new(),
                elts_rev: None,
                current_rev: None,
            },
            &Tree::Node(ref n) => {
                let mut stack = ArrayVec::<[(bool, &'a Node<K, V>); MAX_DEPTH]>::new();
                let mut stack_rev =
                    ArrayVec::<[(bool, &'a Node<K, V>); MAX_DEPTH]>::new();
                stack.push((false, n));
                stack_rev.push((false, n));
                Iter {
                    lbound,
                    ubound,
                    stack,
                    elts: None,
                    current: None,
                    stack_rev,
                    elts_rev: None,
                    current_rev: None,
                }
            }
        }
    }

    fn add_min_elts(&self, elts: &CachedArc<Chunk<K, V>>) -> Self {
        match self {
            Tree::Empty => Tree::create(&Tree::Empty, elts.clone(), &Tree::Empty),
            Tree::Node(ref n) =>
                Tree::bal(&n.left().add_min_elts(elts), n.elts(), n.right()),
        }
    }

    fn add_max_elts(&self, elts: &CachedArc<Chunk<K, V>>) -> Self {
        match self {
            Tree::Empty => Tree::create(&Tree::Empty, elts.clone(), &Tree::Empty),
            Tree::Node(ref n) =>
                Tree::bal(n.left(), n.elts(), &n.right().add_max_elts(elts)),
        }
    }

    // This is the same as create except it makes no assumption about the tree
    // heights or tree balance, so you can pass it anything, and it will return
    // a balanced tree.
    fn join(l: &Tree<K, V>, elts: &CachedArc<Chunk<K, V>>, r: &Tree<K, V>) -> Self {
        match (l, r) {
            (Tree::Empty, _) => r.add_min_elts(elts),
            (_, Tree::Empty) => l.add_max_elts(elts),
            (Tree::Node(ref ln), Tree::Node(ref rn)) => {
<<<<<<< HEAD
                if ln.height() > rn.height() + 2 {
                    Tree::bal(ln.left(), ln.elts(), &Tree::join(ln.right(), elts, r))
                } else if rn.height() > ln.height() + 2 {
                    Tree::bal(&Tree::join(l, elts, rn.left()), rn.elts(), rn.right())
=======
                let (ln_height, rn_height) = (ln.height(), rn.height());
                if ln_height > rn_height + 2 {
                    Tree::bal(&ln.left, &ln.elts, &Tree::join(&ln.right, elts, r))
                } else if rn_height > ln_height + 2 {
                    Tree::bal(&Tree::join(l, elts, &rn.left), &rn.elts, &rn.right)
>>>>>>> 14245146
                } else {
                    Tree::create(l, elts.clone(), r)
                }
            }
        }
    }

    /// split the tree according to elts, return two balanced trees
    /// representing all the elements less than and greater than elts,
    /// if there is a possible intersection return the intersecting
    /// chunk. In the case of an intersection there may also be an
    /// intersection at the left and/or right nodes.
    fn split(&self, vmin: &K, vmax: &K) -> (Self, Option<CachedArc<Chunk<K, V>>>, Self) {
        match self {
            Tree::Empty => (Tree::Empty, None, Tree::Empty),
            Tree::Node(ref n) => {
                if vmax < n.min_key() {
                    let (ll, inter, rl) = n.left().split(vmin, vmax);
                    (ll, inter, Tree::join(&rl, n.elts(), n.right()))
                } else if vmin > n.max_key() {
                    let (lr, inter, rr) = n.right().split(vmin, vmax);
                    (Tree::join(n.left(), n.elts(), &lr), inter, rr)
                } else {
                    (n.left().clone(), Some(n.elts().clone()), n.right().clone())
                }
            }
        }
    }

    /// merge all the values in the root node of from into to, and
    /// return from with it's current root remove, and to with the
    /// elements merged.
    fn merge_root_to<F>(from: &Tree<K, V>, to: &Tree<K, V>, f: &mut F) -> (Self, Self)
    where
        F: FnMut(&K, &V, &V) -> Option<V>,
    {
        match (from, to) {
            (Tree::Empty, to) => (Tree::Empty, to.clone()),
            (Tree::Node(ref n), to) => {
                let to = to.update_chunk(n.elts().to_vec(), &mut |k0, v0, cur| match cur {
                    None => Some((k0, v0)),
                    Some((_, v1)) => f(&k0, &v0, v1).map(|v| (k0, v)),
                });
                if n.height() == 1 {
                    (Tree::Empty, to)
                } else {
                    match n.right() {
                        Tree::Empty => (n.left().clone(), to),
                        Tree::Node(_) => {
                            let elts = n.right().min_elts().unwrap();
                            let right = n.right().remove_min_elts();
                            (Tree::join(n.left(), elts, &right), to)
                        }
                    }
                }
            }
        }
    }

    /// merge two trees, where f is run on the intersection. O(log(n)
    /// + m) where n is the size of the largest tree, and m is the number of
    /// intersecting chunks.
    pub(crate) fn union<F>(t0: &Tree<K, V>, t1: &Tree<K, V>, f: &mut F) -> Self
    where
        F: FnMut(&K, &V, &V) -> Option<V>,
    {
        match (t0, t1) {
            (Tree::Empty, Tree::Empty) => Tree::Empty,
            (Tree::Empty, t1) => t1.clone(),
            (t0, Tree::Empty) => t0.clone(),
            (Tree::Node(ref n0), Tree::Node(ref n1)) => {
                if n0.height() > n1.height() {
<<<<<<< HEAD
                    match t1.split(&n0.min_key(), &n0.max_key()) {
=======
                    match t1.split(&n0.min_key, &n0.max_key) {
>>>>>>> 14245146
                        (_, Some(_), _) => {
                            let (t0, t1) = Tree::merge_root_to(&t0, &t1, f);
                            Tree::union(&t0, &t1, f)
                        }
                        (l1, None, r1) => Tree::join(
                            &Tree::union(n0.left(), &l1, f),
                            n0.elts(),
                            &Tree::union(n0.right(), &r1, f),
                        ),
                    }
                } else {
                    match t0.split(n1.min_key(), n1.max_key()) {
                        (_, Some(_), _) => {
                            let (t1, t0) = Tree::merge_root_to(&t1, &t0, f);
                            Tree::union(&t0, &t1, f)
                        }
                        (l0, None, r0) => Tree::join(
                            &Tree::union(&l0, n1.left(), f),
                            n1.elts(),
                            &Tree::union(&r0, n1.right(), f),
                        ),
                    }
                }
            }
        }
    }

    fn intersect_int<F>(t0: &Tree<K, V>, t1: &Tree<K, V>, r: &mut Vec<(K, V)>, f: &mut F)
    where
        F: FnMut(&K, &V, &V) -> Option<V>,
    {
        match (t0, t1) {
            (Tree::Empty, _) => (),
            (_, Tree::Empty) => (),
            (Tree::Node(ref n0), t1) => match t1.split(n0.min_key(), n0.max_key()) {
                (l1, None, r1) => {
                    Tree::intersect_int(n0.left(), &l1, r, f);
                    Tree::intersect_int(n0.right(), &r1, r, f);
                }
                (l1, Some(elts), r1) => {
                    let (min_k, max_k) = elts.min_max_key().unwrap();
                    Chunk::intersect(n0.elts(), &elts, r, f);
                    if n0.min_key() < &min_k && n0.max_key() > &max_k {
                        Tree::intersect_int(t0, &Tree::concat(&l1, &r1), r, f)
                    } else if n0.min_key() >= &min_k && n0.max_key() <= &max_k {
                        let t0 = Tree::concat(n0.left(), n0.right());
                        let t1 = Tree::join(&l1, &elts, &r1);
                        Tree::intersect_int(&t0, &t1, r, f);
                    } else if n0.min_key() < &min_k {
                        let tl = Tree::join(n0.left(), n0.elts(), &Tree::Empty);
                        Tree::intersect_int(&tl, &l1, r, f);
                        let tr = Tree::join(&Tree::Empty, &elts, &r1);
                        Tree::intersect_int(n0.right(), &tr, r, f);
                    } else {
                        let tl = Tree::join(&l1, &elts, &Tree::Empty);
                        Tree::intersect_int(&tl, n0.left(), r, f);
                        let tr = Tree::join(&Tree::Empty, n0.elts(), n0.right());
                        Tree::intersect_int(&r1, &tr, r, f);
                    }
                }
            },
        }
    }

    pub(crate) fn intersect<F>(t0: &Tree<K, V>, t1: &Tree<K, V>, f: &mut F) -> Self
    where
        F: FnMut(&K, &V, &V) -> Option<V>,
    {
        let mut r = Vec::new();
        Tree::intersect_int(t0, t1, &mut r, f);
        Tree::Empty.insert_many(r.into_iter())
    }

    pub(crate) fn diff<F>(t0: &Tree<K, V>, t1: &Tree<K, V>, f: &mut F) -> Self
    where
        F: FnMut(&K, &V, &V) -> Option<V>,
    {
        let mut actions = Vec::new();
        Tree::intersect_int(t0, t1, &mut Vec::new(), &mut |k, v0, v1| {
            actions.push((k.clone(), f(k, v0, v1)));
            None
        });
        t0.update_many(actions, &mut |k, v, _| v.map(|v| (k, v)))
    }

    fn is_empty(&self) -> bool {
        match self {
            Tree::Empty => true,
            Tree::Node(..) => false,
        }
    }

    pub(crate) fn len(&self) -> usize {
        match self {
            Tree::Empty => 0,
<<<<<<< HEAD
            Tree::Node(n) => n.elts().len() + n.size_of_children(),
=======
            Tree::Node(n) => {
                let has = HeightAndSize::unpack(&n.height_and_size).unwrap();
                // on a 64 bit platform usize == u64, and on a 32 bit
                // platform there can't be enough elements to overflow
                // a u32
                n.elts.len() + (*has.size_of_children as usize)
            }
>>>>>>> 14245146
        }
    }

    fn height(&self) -> u8 {
        match self {
<<<<<<< HEAD
            &Tree::Empty => 0,
            &Tree::Node(ref n) => n.height(),
        }
    }

    fn create(l: &Tree<K, V>, elts: CachedArc<Chunk<K, V>>, r: &Tree<K, V>) -> Self {
        match (l, r) {
            (Tree::Empty, Tree::Empty) => Tree::Node(Node::Leaf(elts)),
            (_, _) => {
                let (min_key, max_key) = elts.min_max_key().unwrap();
                let n = InnerNode {
                    elts,
                    min_key: min_key,
                    max_key: max_key,
                    left: l.clone(),
                    right: r.clone(),
                    size_of_children: l.len() + r.len(),
                    height: 1 + max(l.height(), r.height()),
                };
                Tree::Node(Node::Inner(Arc::new(n)))
            }
        }
=======
            Tree::Empty => 0,
            Tree::Node(ref n) => n.height(),
        }
    }

    fn create(l: &Tree<K, V>, elts: Arc<Chunk<K, V>>, r: &Tree<K, V>) -> Self {
        let (min_key, max_key) = elts.min_max_key().unwrap();
        let has = HeightAndSize {
            height: (1 + max(l.height(), r.height())).into(),
            size_of_children: ((l.len() + r.len()) as u64).into(),
        };
        let n = Node {
            elts: elts,
            min_key: min_key,
            max_key: max_key,
            left: l.clone(),
            right: r.clone(),
            height_and_size: has.pack(),
        };
        Tree::Node(Arc::new(n))
>>>>>>> 14245146
    }

    fn bal(l: &Tree<K, V>, elts: &CachedArc<Chunk<K, V>>, r: &Tree<K, V>) -> Self {
        let (hl, hr) = (l.height(), r.height());
        if hl > hr + 1 {
            match *l {
                Tree::Empty => panic!("tree heights wrong"),
<<<<<<< HEAD
                Tree::Node(ref ln) => if ln.left().height() >= ln.right().height() {
                    Tree::create(
                        ln.left(),
                        ln.elts().clone(),
                        &Tree::create(ln.right(), elts.clone(), r)
                    )
                } else {
                    match ln.right() {
                        Tree::Empty => panic!("tree heights wrong"),
                        Tree::Node(ref lrn) => Tree::create(
                            &Tree::create(ln.left(), ln.elts().clone(), lrn.left()),
                            lrn.elts().clone(),
                            &Tree::create(lrn.right(), elts.clone(), r),
                        ),
=======
                Tree::Node(ref ln) => {
                    if ln.left.height() >= ln.right.height() {
                        Tree::create(
                            &ln.left,
                            ln.elts.clone(),
                            &Tree::create(&ln.right, elts.clone(), r),
                        )
                    } else {
                        match ln.right {
                            Tree::Empty => panic!("tree heights wrong"),
                            Tree::Node(ref lrn) => Tree::create(
                                &Tree::create(&ln.left, ln.elts.clone(), &lrn.left),
                                lrn.elts.clone(),
                                &Tree::create(&lrn.right, elts.clone(), r),
                            ),
                        }
>>>>>>> 14245146
                    }
                }
            }
        } else if hr > hl + 1 {
            match *r {
                Tree::Empty => panic!("tree heights are wrong"),
<<<<<<< HEAD
                Tree::Node(ref rn) => if rn.right().height() >= rn.left().height() {
                    Tree::create(
                        &Tree::create(l, elts.clone(), rn.left()),
                        rn.elts().clone(),
                        rn.right()
                    )
                } else {
                    match rn.left() {
                        Tree::Empty => panic!("tree heights are wrong"),
                        Tree::Node(ref rln) => Tree::create(
                            &Tree::create(l, elts.clone(), rln.left()),
                            rln.elts().clone(),
                            &Tree::create(rln.right(), rn.elts().clone(), rn.right()),
                        ),
=======
                Tree::Node(ref rn) => {
                    if rn.right.height() >= rn.left.height() {
                        Tree::create(
                            &Tree::create(l, elts.clone(), &rn.left),
                            rn.elts.clone(),
                            &rn.right,
                        )
                    } else {
                        match rn.left {
                            Tree::Empty => panic!("tree heights are wrong"),
                            Tree::Node(ref rln) => Tree::create(
                                &Tree::create(l, elts.clone(), &rln.left),
                                rln.elts.clone(),
                                &Tree::create(&rln.right, rn.elts.clone(), &rn.right),
                            ),
                        }
>>>>>>> 14245146
                    }
                }
            }
        } else {
            Tree::create(l, elts.clone(), r)
        }
    }

    fn update_chunk<Q, D, F>(&self, chunk: Vec<(Q, D)>, f: &mut F) -> Self
    where
        Q: Ord,
        K: Borrow<Q>,
        F: FnMut(Q, D, Option<(&K, &V)>) -> Option<(K, V)>,
    {
        if chunk.len() == 0 {
            return self.clone();
        }
        match self {
<<<<<<< HEAD
            &Tree::Empty => {
                let elts = match Chunk::update_chunk(None, chunk, true, f) {
                    UpdateChunk::Created(elts) => elts,
                    UpdateChunk::Removed { .. } => unreachable!(),
                    UpdateChunk::Updated { .. } => unreachable!(),
                    UpdateChunk::UpdateLeft(_) => unreachable!(),
                    UpdateChunk::UpdateRight(_) => unreachable!(),
                };
                Tree::create(&Tree::Empty, elts, &Tree::Empty)
            }
=======
            &Tree::Empty => Tree::create(
                &Tree::Empty,
                Arc::new(Chunk::create_with(chunk, f)),
                &Tree::Empty,
            ),
>>>>>>> 14245146
            &Tree::Node(ref tn) => {
                let leaf = match (tn.left(), tn.right()) {
                    (&Tree::Empty, &Tree::Empty) => true,
                    (_, _) => false,
                };
<<<<<<< HEAD
                match Chunk::update_chunk(Some(tn.elts()), chunk, leaf, f) {
                    UpdateChunk::Created(elts) => {
                        Tree::create(tn.left(), elts, tn.right())
                    }
=======
                match tn.elts.update_chunk(chunk, leaf, f) {
>>>>>>> 14245146
                    UpdateChunk::Updated {
                        elts,
                        update_left,
                        update_right,
                        overflow_right,
                    } => {
                        let l = tn.left().update_chunk(update_left, f);
                        let r = tn.right().insert_chunk(overflow_right);
                        let r = r.update_chunk(update_right, f);
                        Tree::bal(&l, &elts, &r)
                    }
                    UpdateChunk::Removed {
                        not_done,
                        update_left,
                        update_right,
                    } => {
                        let l = tn.left().update_chunk(update_left, f);
                        let r = tn.right().update_chunk(update_right, f);
                        let t = Tree::concat(&l, &r);
                        t.update_chunk(not_done, f)
                    }
                    UpdateChunk::UpdateLeft(chunk) => {
                        let l = tn.left().update_chunk(chunk, f);
                        Tree::bal(&l, tn.elts(), tn.right())
                    }
                    UpdateChunk::UpdateRight(chunk) => {
                        let r = tn.right().update_chunk(chunk, f);
                        Tree::bal(tn.left(), tn.elts(), &r)
                    }
                }
            }
        }
    }

    fn insert_chunk(&self, chunk: Vec<(K, V)>) -> Self {
        self.update_chunk(chunk, &mut |k, v, _| Some((k, v)))
    }

    fn do_chunk<Q, D, F>(&mut self, chunk: &mut Vec<(Q, D)>, f: &mut F)
    where
        Q: Ord,
        K: Borrow<Q>,
        F: FnMut(Q, D, Option<(&K, &V)>) -> Option<(K, V)>,
    {
        if chunk.len() < 6 {
            for (q, d) in chunk.drain(0..) {
                *self = self.update(q, d, f).0;
            }
        } else {
            let mut new_chunk = Vec::new();
            swap(&mut new_chunk, chunk);
            *self = self.update_chunk(new_chunk, f);
        }
    }

    pub(crate) fn update_many<Q, D, E, F>(&self, elts: E, f: &mut F) -> Self
    where
        E: IntoIterator<Item = (Q, D)>,
        Q: Ord,
        K: Borrow<Q>,
        F: FnMut(Q, D, Option<(&K, &V)>) -> Option<(K, V)>,
    {
        let mut t = self.clone();
        let mut chunk: Vec<(Q, D)> = Vec::new();
        for (q, d) in elts {
            match chunk.last().map(|p| p.0.cmp(&q)) {
                None => chunk.push((q, d)),
                Some(Ordering::Equal) => {
                    let l = chunk.len();
                    chunk[l - 1] = (q, d)
                }
                Some(Ordering::Less) => {
                    chunk.push((q, d));
                    if chunk.len() >= SIZE {
                        t.do_chunk(&mut chunk, f);
                    }
                }
                Some(Ordering::Greater) => {
                    t.do_chunk(&mut chunk, f);
                    chunk.push((q, d))
                }
            }
        }
        t.do_chunk(&mut chunk, f);
        t
    }

    pub(crate) fn insert_many<E: IntoIterator<Item = (K, V)>>(&self, elts: E) -> Self {
        self.update_many(elts, &mut |k, v, _| Some((k, v)))
    }

    pub(crate) fn update<Q, D, F>(&self, q: Q, d: D, f: &mut F) -> (Self, Option<V>)
    where
        Q: Ord,
        K: Borrow<Q>,
        F: FnMut(Q, D, Option<(&K, &V)>) -> Option<(K, V)>,
    {
        match self {
            Tree::Empty => match f(q, d, None) {
                None => (self.clone(), None),
                Some((k, v)) => (
                    Tree::create(
                        &Tree::Empty,
                        Chunk::singleton(k, v),
                        &Tree::Empty,
                    ),
                    None,
                ),
            },
            Tree::Node(ref tn) => {
                let leaf = match (tn.left(), tn.right()) {
                    (&Tree::Empty, &Tree::Empty) => true,
                    (_, _) => false,
                };
                match tn.elts().update(q, d, leaf, f) {
                    Update::UpdateLeft(k, d) => {
                        let (l, prev) = tn.left().update(k, d, f);
                        (Tree::bal(&l, tn.elts(), tn.right()), prev)
                    }
                    Update::UpdateRight(k, d) => {
                        let (r, prev) = tn.right().update(k, d, f);
                        (Tree::bal(tn.left(), tn.elts(), &r), prev)
                    }
                    Update::Updated {
                        elts,
                        overflow,
                        previous,
                    } => match overflow {
                        None => {
                            if elts.len() == 0 {
                                (Tree::concat(tn.left(), tn.right()), previous)
                            } else {
                                (
                                    Tree::create(tn.left(), elts, tn.right()),
                                    previous,
                                )
                            }
                        }
                        Some((ovk, ovv)) => {
                            let (r, _) = tn.right().insert(ovk, ovv);
                            if elts.len() == 0 {
                                (Tree::concat(tn.left(), &r), previous)
                            } else {
                                (Tree::bal(tn.left(), &elts, &r), previous)
                            }
                        }
                    },
                }
            }
        }
    }

    pub(crate) fn insert(&self, k: K, v: V) -> (Self, Option<V>) {
        self.update(k, v, &mut |k, v, _| Some((k, v)))
    }

    fn min_elts(&self) -> Option<&CachedArc<Chunk<K, V>>> {
        match self {
            Tree::Empty => None,
            Tree::Node(tn) => match tn.left() {
                Tree::Empty => Some(tn.elts()),
                Tree::Node(_) => tn.left().min_elts(),
            },
        }
    }

    fn remove_min_elts(&self) -> Self {
        match self {
            &Tree::Empty => panic!("remove min elt"),
            &Tree::Node(ref tn) => match tn.left() {
                Tree::Empty => tn.right().clone(),
                Tree::Node(_) => {
                    Tree::bal(&tn.left().remove_min_elts(), tn.elts(), tn.right())
                }
            },
        }
    }

    fn concat(l: &Tree<K, V>, r: &Tree<K, V>) -> Tree<K, V> {
        match (l, r) {
            (&Tree::Empty, _) => r.clone(),
            (_, &Tree::Empty) => l.clone(),
            (_, _) => {
                let elts = r.min_elts().unwrap();
                Tree::bal(l, elts, &r.remove_min_elts())
            }
        }
    }

    pub(crate) fn remove<Q: ?Sized + Ord>(&self, k: &Q) -> (Self, Option<V>)
    where
        K: Borrow<Q>,
    {
        match self {
            &Tree::Empty => (Tree::Empty, None),
            &Tree::Node(ref tn) => match tn.elts().get(k) {
                Loc::NotPresent(_) => (self.clone(), None),
                Loc::Here(i) => {
                    let p = tn.elts().val(i).clone();
                    let elts = tn.elts().remove_elt_at(i);
                    if elts.len() == 0 {
                        (Tree::concat(tn.left(), tn.right()), Some(p))
                    } else {
                        (Tree::create(tn.left(), elts, tn.right()), Some(p))
                    }
                }
                Loc::InLeft => {
                    let (l, p) = tn.left().remove(k);
                    (Tree::bal(&l, tn.elts(), tn.right()), p)
                }
                Loc::InRight => {
                    let (r, p) = tn.right().remove(k);
                    (Tree::bal(tn.left(), tn.elts(), &r), p)
                }
            },
        }
    }

    #[inline(always)]
    fn get_gen<'a, Q, F, R>(&'a self, k: &Q, f: F) -> Option<R>
    where
        Q: ?Sized + Ord,
        K: Borrow<Q>,
        F: FnOnce(&'a Chunk<K, V>, usize) -> R,
        R: 'a,
    {
        match self {
            Tree::Empty => None,
            Tree::Node(Node::Leaf(c)) => c.get_local(k).map(|i| f(c, i)),
            Tree::Node(Node::Inner(n)) => {
                let mut tn = n;
                loop {
                    match (k.cmp(tn.min_key.borrow()), k.cmp(tn.max_key.borrow())) {
                        (Ordering::Less, _) => match tn.left {
                            Tree::Empty => break None,
                            Tree::Node(Node::Inner(ref n)) => tn = n,
                            Tree::Node(Node::Leaf(ref c)) =>
                                break c.get_local(k).map(|i| f(c, i)),
                        },
                        (_, Ordering::Greater) => match tn.right {
                            Tree::Empty => break None,
                            Tree::Node(Node::Inner(ref n)) => tn = n,
                            Tree::Node(Node::Leaf(ref c)) =>
                                break c.get_local(k).map(|i| f(c, i)),
                        },
                        (_, _) => {
                            let e = &tn.elts;
                            break e.get_local(k).map(|i| f(e, i));
                        }
                    }
                }
            }
        }
    }

    pub(crate) fn get<Q>(&self, k: &Q) -> Option<&V>
    where
        Q: ?Sized + Ord,
        K: Borrow<Q>,
    {
        self.get_gen(k, |e, i| e.val(i))
    }

    pub(crate) fn get_key<Q>(&self, k: &Q) -> Option<&K>
    where
        Q: ?Sized + Ord,
        K: Borrow<Q>,
    {
        self.get_gen(k, |e, i| e.key(i))
    }

    pub(crate) fn get_full<Q>(&self, k: &Q) -> Option<(&K, &V)>
    where
        Q: ?Sized + Ord,
        K: Borrow<Q>,
    {
        self.get_gen(k, |e, i| e.kv(i))
    }
}

impl<K, V> Tree<K, V>
where
    K: Ord + Clone + Any + Debug,
    V: Clone + Any + Debug,
{
    #[allow(dead_code)]
    pub(crate) fn invariant(&self) -> () {
        fn in_range<K, V>(
            lower: Option<&K>,
            upper: Option<&K>,
            elts: &Chunk<K, V>,
        ) -> bool
        where
            K: Ord + Clone + Any + Debug,
            V: Clone + Any + Debug,
        {
            (match lower {
                None => true,
                Some(lower) => elts
                    .into_iter()
                    .all(|(k, _)| lower.cmp(k) == Ordering::Less),
            }) && (match upper {
                None => true,
                Some(upper) => elts
                    .into_iter()
                    .all(|(k, _)| upper.cmp(k) == Ordering::Greater),
            })
        }

        fn sorted<K, V>(elts: &Chunk<K, V>) -> bool
        where
            K: Ord + Clone + Any + Debug,
            V: Clone + Any + Debug,
        {
            if elts.len() == 1 {
                true
            } else {
                for i in 0..(elts.len() - 1) {
                    match elts.key(i).cmp(&elts.key(i + 1)) {
                        Ordering::Greater => return false,
                        Ordering::Less => (),
                        Ordering::Equal => panic!("duplicates found: {:#?}", elts),
                    }
                }
                true
            }
        }

        fn check<K, V>(
            t: &Tree<K, V>,
            lower: Option<&K>,
            upper: Option<&K>,
            len: usize,
        ) -> (u8, usize)
        where
            K: Ord + Clone + Any + Debug,
            V: Clone + Any + Debug,
        {
            match *t {
                Tree::Empty => (0, len),
                Tree::Node(ref tn) => {
                    if !in_range(lower, upper, tn.elts()) {
                        panic!("tree invariant violated lower\n{:#?}\n\nupper\n{:#?}\n\nelts\n{:#?}\n\ntree\n{:#?}",
                               lower, upper, tn.elts(), t)
                    };
                    if !sorted(tn.elts()) {
                        panic!("elements isn't sorted")
                    };
                    let (thl, len) =
                        check(tn.left(), lower, tn.elts().min_elt().map(|(k, _)| k), len);
                    let (thr, len) =
                        check(tn.right(), tn.elts().max_elt().map(|(k, _)| k), upper, len);
                    let th = 1 + max(thl, thr);
                    let (hl, hr) = (tn.left().height(), tn.right().height());
                    let ub = max(hl, hr) - min(hl, hr);
                    if thl != hl {
                        panic!("left node height is wrong")
                    };
                    if thr != hr {
                        panic!("right node height is wrong")
                    };
                    let h = t.height();
                    if th != h {
                        panic!("node height is wrong {} vs {}", th, h)
                    };
                    if ub > 2 {
                        panic!("tree is unbalanced {:#?} tree: {:#?}", ub, t)
                    };
                    (th, len + tn.elts().len())
                }
            }
        }

        //println!("{:#?}", self);
        let (_height, tlen) = check(self, None, None, 0);
        let len = self.len();
        if len != tlen {
            panic!("len is wrong {} vs {}", len, tlen)
        }
    }
}<|MERGE_RESOLUTION|>--- conflicted
+++ resolved
@@ -42,14 +42,21 @@
     height_and_size: [u8; 8],
 }
 
-impl<K, V> Node<K, V>
+impl<K, V> InnerNode<K, V>
 where
     K: Ord + Clone,
     V: Clone,
 {
+    #[inline(always)]
     fn height(&self) -> u8 {
         let has = HeightAndSize::unpack(&self.height_and_size).unwrap();
         *has.height
+    }
+
+    #[inline(always)]
+    fn size_of_children(&self) -> usize {
+        let has = HeightAndSize::unpack(&self.height_and_size).unwrap();
+        *has.size_of_children as usize
     }
 }
 
@@ -68,6 +75,7 @@
     K: Ord + Clone + Any,
     V: Clone + Any
 {
+    #[inline(always)]
     fn elts(&self) -> &CachedArc<Chunk<K, V>> {
         match self {
             Node::Leaf(ref c) => c,
@@ -75,6 +83,7 @@
         }
     }
 
+    #[inline(always)]
     fn left(&self) -> &Tree<K, V> {
         match self {
             Node::Leaf(_) => &Tree::Empty,
@@ -82,6 +91,7 @@
         }
     }
 
+    #[inline(always)]
     fn right(&self) -> &Tree<K, V> {
         match self {
             Node::Leaf(_) => &Tree::Empty,
@@ -89,13 +99,15 @@
         }
     }
 
-    fn height(&self) -> u16 {
+    #[inline(always)]
+    fn height(&self) -> u8 {
         match self {
             Node::Leaf(_) => 1,
             Node::Inner(ref n) => n.height,
         }
     }
 
+    #[inline(always)]
     fn min_key(&self) -> &K {
         match self {
             Node::Inner(ref n) => &n.min_key,
@@ -103,6 +115,7 @@
         }
     }
 
+    #[inline(always)]
     fn max_key(&self) -> &K {
         match self {
             Node::Inner(ref n) => &n.max_key,
@@ -110,6 +123,7 @@
         }
     }
 
+    #[inline(always)]
     fn size_of_children(&self) -> usize {
         match self {
             Node::Leaf(_) => 0,
@@ -485,18 +499,11 @@
             (Tree::Empty, _) => r.add_min_elts(elts),
             (_, Tree::Empty) => l.add_max_elts(elts),
             (Tree::Node(ref ln), Tree::Node(ref rn)) => {
-<<<<<<< HEAD
-                if ln.height() > rn.height() + 2 {
-                    Tree::bal(ln.left(), ln.elts(), &Tree::join(ln.right(), elts, r))
-                } else if rn.height() > ln.height() + 2 {
-                    Tree::bal(&Tree::join(l, elts, rn.left()), rn.elts(), rn.right())
-=======
                 let (ln_height, rn_height) = (ln.height(), rn.height());
                 if ln_height > rn_height + 2 {
-                    Tree::bal(&ln.left, &ln.elts, &Tree::join(&ln.right, elts, r))
+                    Tree::bal(ln.left(), ln.elts(), &Tree::join(ln.right(), elts, r))
                 } else if rn_height > ln_height + 2 {
-                    Tree::bal(&Tree::join(l, elts, &rn.left), &rn.elts, &rn.right)
->>>>>>> 14245146
+                    Tree::bal(&Tree::join(l, elts, rn.left()), rn.elts(), rn.right())
                 } else {
                     Tree::create(l, elts.clone(), r)
                 }
@@ -569,11 +576,7 @@
             (t0, Tree::Empty) => t0.clone(),
             (Tree::Node(ref n0), Tree::Node(ref n1)) => {
                 if n0.height() > n1.height() {
-<<<<<<< HEAD
                     match t1.split(&n0.min_key(), &n0.max_key()) {
-=======
-                    match t1.split(&n0.min_key, &n0.max_key) {
->>>>>>> 14245146
                         (_, Some(_), _) => {
                             let (t0, t1) = Tree::merge_root_to(&t0, &t1, f);
                             Tree::union(&t0, &t1, f)
@@ -669,23 +672,12 @@
     pub(crate) fn len(&self) -> usize {
         match self {
             Tree::Empty => 0,
-<<<<<<< HEAD
             Tree::Node(n) => n.elts().len() + n.size_of_children(),
-=======
-            Tree::Node(n) => {
-                let has = HeightAndSize::unpack(&n.height_and_size).unwrap();
-                // on a 64 bit platform usize == u64, and on a 32 bit
-                // platform there can't be enough elements to overflow
-                // a u32
-                n.elts.len() + (*has.size_of_children as usize)
-            }
->>>>>>> 14245146
         }
     }
 
     fn height(&self) -> u8 {
         match self {
-<<<<<<< HEAD
             &Tree::Empty => 0,
             &Tree::Node(ref n) => n.height(),
         }
@@ -696,40 +688,21 @@
             (Tree::Empty, Tree::Empty) => Tree::Node(Node::Leaf(elts)),
             (_, _) => {
                 let (min_key, max_key) = elts.min_max_key().unwrap();
+                let has = HeightAndSize {
+                    height: (1 + max(l.height(), r.height())).into(),
+                    size_of_children: ((l.len() + r.len()) as u64).into(),
+                };
                 let n = InnerNode {
                     elts,
                     min_key: min_key,
                     max_key: max_key,
                     left: l.clone(),
                     right: r.clone(),
-                    size_of_children: l.len() + r.len(),
-                    height: 1 + max(l.height(), r.height()),
+                    height_and_size: has.pack(),
                 };
                 Tree::Node(Node::Inner(Arc::new(n)))
             }
         }
-=======
-            Tree::Empty => 0,
-            Tree::Node(ref n) => n.height(),
-        }
-    }
-
-    fn create(l: &Tree<K, V>, elts: Arc<Chunk<K, V>>, r: &Tree<K, V>) -> Self {
-        let (min_key, max_key) = elts.min_max_key().unwrap();
-        let has = HeightAndSize {
-            height: (1 + max(l.height(), r.height())).into(),
-            size_of_children: ((l.len() + r.len()) as u64).into(),
-        };
-        let n = Node {
-            elts: elts,
-            min_key: min_key,
-            max_key: max_key,
-            left: l.clone(),
-            right: r.clone(),
-            height_and_size: has.pack(),
-        };
-        Tree::Node(Arc::new(n))
->>>>>>> 14245146
     }
 
     fn bal(l: &Tree<K, V>, elts: &CachedArc<Chunk<K, V>>, r: &Tree<K, V>) -> Self {
@@ -737,7 +710,6 @@
         if hl > hr + 1 {
             match *l {
                 Tree::Empty => panic!("tree heights wrong"),
-<<<<<<< HEAD
                 Tree::Node(ref ln) => if ln.left().height() >= ln.right().height() {
                     Tree::create(
                         ln.left(),
@@ -752,31 +724,12 @@
                             lrn.elts().clone(),
                             &Tree::create(lrn.right(), elts.clone(), r),
                         ),
-=======
-                Tree::Node(ref ln) => {
-                    if ln.left.height() >= ln.right.height() {
-                        Tree::create(
-                            &ln.left,
-                            ln.elts.clone(),
-                            &Tree::create(&ln.right, elts.clone(), r),
-                        )
-                    } else {
-                        match ln.right {
-                            Tree::Empty => panic!("tree heights wrong"),
-                            Tree::Node(ref lrn) => Tree::create(
-                                &Tree::create(&ln.left, ln.elts.clone(), &lrn.left),
-                                lrn.elts.clone(),
-                                &Tree::create(&lrn.right, elts.clone(), r),
-                            ),
-                        }
->>>>>>> 14245146
                     }
                 }
             }
         } else if hr > hl + 1 {
             match *r {
                 Tree::Empty => panic!("tree heights are wrong"),
-<<<<<<< HEAD
                 Tree::Node(ref rn) => if rn.right().height() >= rn.left().height() {
                     Tree::create(
                         &Tree::create(l, elts.clone(), rn.left()),
@@ -791,24 +744,6 @@
                             rln.elts().clone(),
                             &Tree::create(rln.right(), rn.elts().clone(), rn.right()),
                         ),
-=======
-                Tree::Node(ref rn) => {
-                    if rn.right.height() >= rn.left.height() {
-                        Tree::create(
-                            &Tree::create(l, elts.clone(), &rn.left),
-                            rn.elts.clone(),
-                            &rn.right,
-                        )
-                    } else {
-                        match rn.left {
-                            Tree::Empty => panic!("tree heights are wrong"),
-                            Tree::Node(ref rln) => Tree::create(
-                                &Tree::create(l, elts.clone(), &rln.left),
-                                rln.elts.clone(),
-                                &Tree::create(&rln.right, rn.elts.clone(), &rn.right),
-                            ),
-                        }
->>>>>>> 14245146
                     }
                 }
             }
@@ -827,37 +762,17 @@
             return self.clone();
         }
         match self {
-<<<<<<< HEAD
-            &Tree::Empty => {
-                let elts = match Chunk::update_chunk(None, chunk, true, f) {
-                    UpdateChunk::Created(elts) => elts,
-                    UpdateChunk::Removed { .. } => unreachable!(),
-                    UpdateChunk::Updated { .. } => unreachable!(),
-                    UpdateChunk::UpdateLeft(_) => unreachable!(),
-                    UpdateChunk::UpdateRight(_) => unreachable!(),
-                };
-                Tree::create(&Tree::Empty, elts, &Tree::Empty)
-            }
-=======
             &Tree::Empty => Tree::create(
                 &Tree::Empty,
-                Arc::new(Chunk::create_with(chunk, f)),
+                Chunk::create_with(chunk, f),
                 &Tree::Empty,
             ),
->>>>>>> 14245146
             &Tree::Node(ref tn) => {
                 let leaf = match (tn.left(), tn.right()) {
                     (&Tree::Empty, &Tree::Empty) => true,
                     (_, _) => false,
                 };
-<<<<<<< HEAD
-                match Chunk::update_chunk(Some(tn.elts()), chunk, leaf, f) {
-                    UpdateChunk::Created(elts) => {
-                        Tree::create(tn.left(), elts, tn.right())
-                    }
-=======
                 match tn.elts.update_chunk(chunk, leaf, f) {
->>>>>>> 14245146
                     UpdateChunk::Updated {
                         elts,
                         update_left,
