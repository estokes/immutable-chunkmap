use crate::chunk::{Chunk, Loc, Update, UpdateChunk, SIZE};
use arrayvec::ArrayVec;
use packed_struct::prelude::*;
use std::{
    borrow::Borrow,
    cmp::{max, min, Eq, Ord, Ordering, PartialEq, PartialOrd},
    default::Default,
    fmt::{self, Debug, Formatter},
    hash::{Hash, Hasher},
    iter,
    mem::swap,
    ops::{Bound, Index},
    slice,
    sync::Arc,
    any::Any,
};
use cached_arc::Arc as CachedArc;

// until we get 128 bit machines with exabytes of memory
const MAX_DEPTH: usize = 64;

<<<<<<< HEAD
#[derive(Clone)]
pub(crate) struct Node<K, V>
where    
    K: Ord + Clone + Any,
    V: Clone + Any,
{
    elts: CachedArc<Chunk<K, V>>,
=======
#[derive(PackedStruct, Clone, Debug)]
#[packed_struct(bit_numbering = "msb0", endian = "lsb")]
pub struct HeightAndSize {
    #[packed_field(bits = "0:7")]
    height: Integer<u8, packed_bits::Bits6>,
    #[packed_field(bits = "8:63")]
    size_of_children: Integer<u64, packed_bits::Bits56>,
}

#[derive(Clone, Debug)]
pub(crate) struct Node<K: Ord + Clone, V: Clone> {
    elts: Arc<Chunk<K, V>>,
>>>>>>> 14245146
    min_key: K,
    max_key: K,
    left: Tree<K, V>,
    right: Tree<K, V>,
    height_and_size: [u8; 8],
}

impl<K, V> Node<K, V>
where
    K: Ord + Clone,
    V: Clone,
{
    fn height(&self) -> u8 {
        let has = HeightAndSize::unpack(&self.height_and_size).unwrap();
        *has.height
    }
}

#[derive(Clone)]
pub(crate) enum Tree<K, V>
where
    K: Ord + Clone + Any,
    V: Clone + Any
{
    Empty,
    Node(Arc<Node<K, V>>),
}

impl<K, V> Hash for Tree<K, V>
where
    K: Hash + Ord + Clone + Any,
    V: Hash + Clone + Any,
{
    fn hash<H: Hasher>(&self, state: &mut H) {
        for elt in self {
            elt.hash(state)
        }
    }
}

impl<K, V> Default for Tree<K, V>
where
    K: Ord + Clone + Any,
    V: Clone + Any,
{
    fn default() -> Tree<K, V> {
        Tree::Empty
    }
}

impl<K, V> PartialEq for Tree<K, V>
where
    K: PartialEq + Ord + Clone + Any,
    V: PartialEq + Clone + Any,
{
    fn eq(&self, other: &Tree<K, V>) -> bool {
        self.len() == other.len() && self.into_iter().zip(other).all(|(e0, e1)| e0 == e1)
    }
}

impl<K, V> Eq for Tree<K, V>
where
    K: Eq + Ord + Clone + Any,
    V: Eq + Clone + Any,
{
}

impl<K, V> PartialOrd for Tree<K, V>
where
    K: Ord + Clone + Any,
    V: PartialOrd + Clone + Any,
{
    fn partial_cmp(&self, other: &Tree<K, V>) -> Option<Ordering> {
        self.into_iter().partial_cmp(other.into_iter())
    }
}

impl<K, V> Ord for Tree<K, V>
where
    K: Ord + Clone + Any,
    V: Ord + Clone + Any,
{
    fn cmp(&self, other: &Tree<K, V>) -> Ordering {
        self.into_iter().cmp(other.into_iter())
    }
}

impl<K, V> Debug for Tree<K, V>
where
    K: Debug + Ord + Clone + Any,
    V: Debug + Clone + Any,
{
    fn fmt(&self, f: &mut Formatter) -> fmt::Result {
        f.debug_map().entries(self.into_iter()).finish()
    }
}

impl<'a, Q, K, V> Index<&'a Q> for Tree<K, V>
where
    Q: Ord,
    K: Ord + Clone + Borrow<Q> + Any,
    V: Clone + Any,
{
    type Output = V;
    fn index(&self, k: &Q) -> &V {
        self.get(k).expect("element not found for key")
    }
}

pub struct Iter<'a, Q, K, V>
where
    Q: Ord,
    K: Borrow<Q> + Ord + Clone + Any,
    V: Clone + Any,
{
    ubound: Bound<Q>,
    lbound: Bound<Q>,
    stack: ArrayVec<[(bool, &'a Node<K, V>); MAX_DEPTH]>,
    elts: Option<iter::Zip<slice::Iter<'a, K>, slice::Iter<'a, V>>>,
    current: Option<&'a K>,
    stack_rev: ArrayVec<[(bool, &'a Node<K, V>); MAX_DEPTH]>,
    elts_rev: Option<iter::Zip<slice::Iter<'a, K>, slice::Iter<'a, V>>>,
    current_rev: Option<&'a K>,
}

impl<'a, Q, K, V> Iter<'a, Q, K, V>
where
    Q: Ord,
    K: Borrow<Q> + Ord + Clone + Any,
    V: Clone + Any,
{
    // is at least one element of the chunk in bounds
    fn any_elts_above_lbound(&self, n: &'a Node<K, V>) -> bool {
        let elts = &n.elts;
        let l = elts.len();
        match self.lbound {
            Bound::Unbounded => true,
            Bound::Included(ref bound) => l == 0 || elts.key(l - 1).borrow() >= bound,
            Bound::Excluded(ref bound) => l == 0 || elts.key(l - 1).borrow() > bound,
        }
    }

    fn any_elts_below_ubound(&self, n: &'a Node<K, V>) -> bool {
        let elts = &n.elts;
        let l = elts.len();
        match self.ubound {
            Bound::Unbounded => true,
            Bound::Included(ref bound) => l == 0 || elts.key(0).borrow() <= bound,
            Bound::Excluded(ref bound) => l == 0 || elts.key(0).borrow() < bound,
        }
    }

    fn any_elts_in_bounds(&self, n: &'a Node<K, V>) -> bool {
        self.any_elts_above_lbound(n) && self.any_elts_below_ubound(n)
    }

    fn above_lbound(&self, k: &'a K) -> bool {
        match self.lbound {
            Bound::Unbounded => true,
            Bound::Included(ref bound) => k.borrow() >= bound,
            Bound::Excluded(ref bound) => k.borrow() > bound,
        }
    }

    fn below_ubound(&self, k: &'a K) -> bool {
        match self.ubound {
            Bound::Unbounded => true,
            Bound::Included(ref bound) => k.borrow() <= bound,
            Bound::Excluded(ref bound) => k.borrow() < bound,
        }
    }
}

impl<'a, Q, K, V> Iterator for Iter<'a, Q, K, V>
where
    Q: Ord,
    K: Borrow<Q> + Ord + Clone + Any,
    V: Clone + Any,
{
    type Item = (&'a K, &'a V);
    fn next(&mut self) -> Option<Self::Item> {
        loop {
            loop {
                let (k, v) = match &mut self.elts {
                    &mut None => break,
                    &mut Some(ref mut s) => match s.next() {
                        None => break,
                        Some((k, v)) => (k, v),
                    },
                };
                if let Some(back) = self.current_rev {
                    if k >= back {
                        return None;
                    }
                }
                if !self.below_ubound(k) {
                    return None;
                }
                self.current = Some(k);
                if self.above_lbound(k) {
                    return Some((k, v));
                }
            }
            if self.stack.is_empty() {
                return None;
            }
            self.elts = None;
            let top = self.stack.len() - 1;
            let (visited, current) = self.stack[top];
            if visited {
                if self.any_elts_in_bounds(current) {
                    self.elts = Some((&*current.elts).into_iter());
                }
                self.stack.pop();
                match current.right {
                    Tree::Empty => (),
                    Tree::Node(ref n) => {
                        if self.any_elts_below_ubound(n) || !n.left.is_empty() {
                            self.stack.push((false, n))
                        }
                    }
                };
            } else {
                self.stack[top].0 = true;
                match current.left {
                    Tree::Empty => (),
                    Tree::Node(ref n) => {
                        if self.any_elts_above_lbound(n) || !n.right.is_empty() {
                            self.stack.push((false, n))
                        }
                    }
                }
            }
        }
    }
}

impl<'a, Q, K, V> DoubleEndedIterator for Iter<'a, Q, K, V>
where
    Q: Ord,
    K: Borrow<Q> + Ord + Clone + Any,
    V: Clone + Any,
{
    fn next_back(&mut self) -> Option<Self::Item> {
        loop {
            loop {
                let (k, v) = match &mut self.elts_rev {
                    &mut None => break,
                    &mut Some(ref mut s) => match s.next_back() {
                        None => break,
                        Some((k, v)) => (k, v),
                    },
                };
                if let Some(front) = self.current {
                    if k <= front {
                        return None;
                    }
                }
                if !self.above_lbound(k) {
                    return None;
                }
                self.current_rev = Some(k);
                if self.below_ubound(k) {
                    return Some((k, v));
                }
            }
            if self.stack_rev.is_empty() {
                return None;
            }
            self.elts_rev = None;
            let top = self.stack_rev.len() - 1;
            let (visited, current) = self.stack_rev[top];
            if visited {
                if self.any_elts_in_bounds(current) {
                    self.elts_rev = Some((&*current.elts).into_iter());
                }
                self.stack_rev.pop();
                match current.left {
                    Tree::Empty => (),
                    Tree::Node(ref n) => {
                        if self.any_elts_above_lbound(n) || !n.right.is_empty() {
                            self.stack_rev.push((false, n))
                        }
                    }
                };
            } else {
                self.stack_rev[top].0 = true;
                match current.right {
                    Tree::Empty => (),
                    Tree::Node(ref n) => {
                        if self.any_elts_below_ubound(n) || !n.left.is_empty() {
                            self.stack_rev.push((false, n))
                        }
                    }
                }
            }
        }
    }
}

impl<'a, K, V> IntoIterator for &'a Tree<K, V>
where
    K: Borrow<K> + Ord + Clone + Any,
    V: Clone + Any,
{
    type Item = (&'a K, &'a V);
    type IntoIter = Iter<'a, K, K, V>;
    fn into_iter(self) -> Self::IntoIter {
        self.range(Bound::Unbounded, Bound::Unbounded)
    }
}

impl<K, V> Tree<K, V>
where
    K: Ord + Clone + Any,
    V: Clone + Any,
{
    pub(crate) fn new() -> Self {
        Tree::Empty
    }

    pub(crate) fn range<'a, Q>(
        &'a self,
        lbound: Bound<Q>,
        ubound: Bound<Q>,
    ) -> Iter<'a, Q, K, V>
    where
        Q: Ord,
        K: Borrow<Q>,
    {
        match self {
            &Tree::Empty => Iter {
                lbound,
                ubound,
                stack: ArrayVec::<[_; MAX_DEPTH]>::new(),
                elts: None,
                current: None,
                stack_rev: ArrayVec::<[_; MAX_DEPTH]>::new(),
                elts_rev: None,
                current_rev: None,
            },
            &Tree::Node(ref n) => {
                let mut stack = ArrayVec::<[(bool, &'a Node<K, V>); MAX_DEPTH]>::new();
                let mut stack_rev =
                    ArrayVec::<[(bool, &'a Node<K, V>); MAX_DEPTH]>::new();
                stack.push((false, n));
                stack_rev.push((false, n));
                Iter {
                    lbound,
                    ubound,
                    stack,
                    elts: None,
                    current: None,
                    stack_rev,
                    elts_rev: None,
                    current_rev: None,
                }
            }
        }
    }

    fn add_min_elts(&self, elts: &CachedArc<Chunk<K, V>>) -> Self {
        match self {
            Tree::Empty => Tree::create(&Tree::Empty, elts.clone(), &Tree::Empty),
            Tree::Node(ref n) =>
                Tree::bal(&n.left.add_min_elts(elts), &n.elts, &n.right),
        }
    }

    fn add_max_elts(&self, elts: &CachedArc<Chunk<K, V>>) -> Self {
        match self {
            Tree::Empty => Tree::create(&Tree::Empty, elts.clone(), &Tree::Empty),
            Tree::Node(ref n) =>
                Tree::bal(&n.left, &n.elts, &n.right.add_max_elts(elts)),
        }
    }

    // This is the same as create except it makes no assumption about the tree
    // heights or tree balance, so you can pass it anything, and it will return
    // a balanced tree.
    fn join(l: &Tree<K, V>, elts: &CachedArc<Chunk<K, V>>, r: &Tree<K, V>) -> Self {
        match (l, r) {
            (Tree::Empty, _) => r.add_min_elts(elts),
            (_, Tree::Empty) => l.add_max_elts(elts),
            (Tree::Node(ref ln), Tree::Node(ref rn)) => {
                let (ln_height, rn_height) = (ln.height(), rn.height());
                if ln_height > rn_height + 2 {
                    Tree::bal(&ln.left, &ln.elts, &Tree::join(&ln.right, elts, r))
                } else if rn_height > ln_height + 2 {
                    Tree::bal(&Tree::join(l, elts, &rn.left), &rn.elts, &rn.right)
                } else {
                    Tree::create(l, elts.clone(), r)
                }
            }
        }
    }

    /// split the tree according to elts, return two balanced trees
    /// representing all the elements less than and greater than elts,
    /// if there is a possible intersection return the intersecting
    /// chunk. In the case of an intersection there may also be an
    /// intersection at the left and/or right nodes.
    fn split(&self, vmin: &K, vmax: &K) -> (Self, Option<CachedArc<Chunk<K, V>>>, Self) {
        match self {
            Tree::Empty => (Tree::Empty, None, Tree::Empty),
            Tree::Node(ref n) => {
                if *vmax < n.min_key {
                    let (ll, inter, rl) = n.left.split(vmin, vmax);
                    (ll, inter, Tree::join(&rl, &n.elts, &n.right))
                } else if *vmin > n.max_key {
                    let (lr, inter, rr) = n.right.split(vmin, vmax);
                    (Tree::join(&n.left, &n.elts, &lr), inter, rr)
                } else {
                    (n.left.clone(), Some(n.elts.clone()), n.right.clone())
                }
            }
        }
    }

    /// merge all the values in the root node of from into to, and
    /// return from with it's current root remove, and to with the
    /// elements merged.
    fn merge_root_to<F>(from: &Tree<K, V>, to: &Tree<K, V>, f: &mut F) -> (Self, Self)
    where
        F: FnMut(&K, &V, &V) -> Option<V>,
    {
        match (from, to) {
            (Tree::Empty, to) => (Tree::Empty, to.clone()),
            (Tree::Node(ref n), to) => {
                let to = to.update_chunk(n.elts.to_vec(), &mut |k0, v0, cur| match cur {
                    None => Some((k0, v0)),
                    Some((_, v1)) => f(&k0, &v0, v1).map(|v| (k0, v)),
                });
                if n.height() == 1 {
                    (Tree::Empty, to)
                } else {
                    match n.right {
                        Tree::Empty => (n.left.clone(), to),
                        Tree::Node(_) => {
                            let elts = n.right.min_elts().unwrap();
                            let right = n.right.remove_min_elts();
                            (Tree::join(&n.left, elts, &right), to)
                        }
                    }
                }
            }
        }
    }

    /// merge two trees, where f is run on the intersection. O(log(n)
    /// + m) where n is the size of the largest tree, and m is the number of
    /// intersecting chunks.
    pub(crate) fn union<F>(t0: &Tree<K, V>, t1: &Tree<K, V>, f: &mut F) -> Self
    where
        F: FnMut(&K, &V, &V) -> Option<V>,
    {
        match (t0, t1) {
            (Tree::Empty, Tree::Empty) => Tree::Empty,
            (Tree::Empty, t1) => t1.clone(),
            (t0, Tree::Empty) => t0.clone(),
            (Tree::Node(ref n0), Tree::Node(ref n1)) => {
                if n0.height() > n1.height() {
                    match t1.split(&n0.min_key, &n0.max_key) {
                        (_, Some(_), _) => {
                            let (t0, t1) = Tree::merge_root_to(&t0, &t1, f);
                            Tree::union(&t0, &t1, f)
                        }
                        (l1, None, r1) => Tree::join(
                            &Tree::union(&n0.left, &l1, f),
                            &n0.elts,
                            &Tree::union(&n0.right, &r1, f),
                        ),
                    }
                } else {
                    match t0.split(&n1.min_key, &n1.max_key) {
                        (_, Some(_), _) => {
                            let (t1, t0) = Tree::merge_root_to(&t1, &t0, f);
                            Tree::union(&t0, &t1, f)
                        }
                        (l0, None, r0) => Tree::join(
                            &Tree::union(&l0, &n1.left, f),
                            &n1.elts,
                            &Tree::union(&r0, &n1.right, f),
                        ),
                    }
                }
            }
        }
    }

    fn intersect_int<F>(t0: &Tree<K, V>, t1: &Tree<K, V>, r: &mut Vec<(K, V)>, f: &mut F)
    where
        F: FnMut(&K, &V, &V) -> Option<V>,
    {
        match (t0, t1) {
            (Tree::Empty, _) => (),
            (_, Tree::Empty) => (),
            (Tree::Node(ref n0), t1) => match t1.split(&n0.min_key, &n0.max_key) {
                (l1, None, r1) => {
                    Tree::intersect_int(&n0.left, &l1, r, f);
                    Tree::intersect_int(&n0.right, &r1, r, f);
                }
                (l1, Some(elts), r1) => {
                    let (min_k, max_k) = elts.min_max_key().unwrap();
                    Chunk::intersect(&n0.elts, &elts, r, f);
                    if n0.min_key < min_k && n0.max_key > max_k {
                        Tree::intersect_int(t0, &Tree::concat(&l1, &r1), r, f)
                    } else if n0.min_key >= min_k && n0.max_key <= max_k {
                        let t0 = Tree::concat(&n0.left, &n0.right);
                        let t1 = Tree::join(&l1, &elts, &r1);
                        Tree::intersect_int(&t0, &t1, r, f);
                    } else if n0.min_key < min_k {
                        let tl = Tree::join(&n0.left, &n0.elts, &Tree::Empty);
                        Tree::intersect_int(&tl, &l1, r, f);
                        let tr = Tree::join(&Tree::Empty, &elts, &r1);
                        Tree::intersect_int(&n0.right, &tr, r, f);
                    } else {
                        let tl = Tree::join(&l1, &elts, &Tree::Empty);
                        Tree::intersect_int(&tl, &n0.left, r, f);
                        let tr = Tree::join(&Tree::Empty, &n0.elts, &n0.right);
                        Tree::intersect_int(&r1, &tr, r, f);
                    }
                }
            },
        }
    }

    pub(crate) fn intersect<F>(t0: &Tree<K, V>, t1: &Tree<K, V>, f: &mut F) -> Self
    where
        F: FnMut(&K, &V, &V) -> Option<V>,
    {
        let mut r = Vec::new();
        Tree::intersect_int(t0, t1, &mut r, f);
        Tree::Empty.insert_many(r.into_iter())
    }

    pub(crate) fn diff<F>(t0: &Tree<K, V>, t1: &Tree<K, V>, f: &mut F) -> Self
    where
        F: FnMut(&K, &V, &V) -> Option<V>,
    {
        let mut actions = Vec::new();
        Tree::intersect_int(t0, t1, &mut Vec::new(), &mut |k, v0, v1| {
            actions.push((k.clone(), f(k, v0, v1)));
            None
        });
        t0.update_many(actions, &mut |k, v, _| v.map(|v| (k, v)))
    }

    fn is_empty(&self) -> bool {
        match self {
            Tree::Empty => true,
            Tree::Node(..) => false,
        }
    }

    pub(crate) fn len(&self) -> usize {
        match self {
            Tree::Empty => 0,
            Tree::Node(n) => {
                let has = HeightAndSize::unpack(&n.height_and_size).unwrap();
                // on a 64 bit platform usize == u64, and on a 32 bit
                // platform there can't be enough elements to overflow
                // a u32
                n.elts.len() + (*has.size_of_children as usize)
            }
        }
    }

    fn height(&self) -> u8 {
        match self {
            Tree::Empty => 0,
            Tree::Node(ref n) => n.height(),
        }
    }

    fn create(l: &Tree<K, V>, elts: CachedArc<Chunk<K, V>>, r: &Tree<K, V>) -> Self {
        let (min_key, max_key) = elts.min_max_key().unwrap();
        let has = HeightAndSize {
            height: (1 + max(l.height(), r.height())).into(),
            size_of_children: ((l.len() + r.len()) as u64).into(),
        };
        let n = Node {
            elts,
            min_key: min_key,
            max_key: max_key,
            left: l.clone(),
            right: r.clone(),
            height_and_size: has.pack(),
        };
        Tree::Node(Arc::new(n))
    }

    fn bal(l: &Tree<K, V>, elts: &CachedArc<Chunk<K, V>>, r: &Tree<K, V>) -> Self {
        let (hl, hr) = (l.height(), r.height());
        if hl > hr + 1 {
            match *l {
                Tree::Empty => panic!("tree heights wrong"),
                Tree::Node(ref ln) => {
                    if ln.left.height() >= ln.right.height() {
                        Tree::create(
                            &ln.left,
                            ln.elts.clone(),
                            &Tree::create(&ln.right, elts.clone(), r),
                        )
                    } else {
                        match ln.right {
                            Tree::Empty => panic!("tree heights wrong"),
                            Tree::Node(ref lrn) => Tree::create(
                                &Tree::create(&ln.left, ln.elts.clone(), &lrn.left),
                                lrn.elts.clone(),
                                &Tree::create(&lrn.right, elts.clone(), r),
                            ),
                        }
                    }
                }
            }
        } else if hr > hl + 1 {
            match *r {
                Tree::Empty => panic!("tree heights are wrong"),
                Tree::Node(ref rn) => {
                    if rn.right.height() >= rn.left.height() {
                        Tree::create(
                            &Tree::create(l, elts.clone(), &rn.left),
                            rn.elts.clone(),
                            &rn.right,
                        )
                    } else {
                        match rn.left {
                            Tree::Empty => panic!("tree heights are wrong"),
                            Tree::Node(ref rln) => Tree::create(
                                &Tree::create(l, elts.clone(), &rln.left),
                                rln.elts.clone(),
                                &Tree::create(&rln.right, rn.elts.clone(), &rn.right),
                            ),
                        }
                    }
                }
            }
        } else {
            Tree::create(l, elts.clone(), r)
        }
    }

    fn update_chunk<Q, D, F>(&self, chunk: Vec<(Q, D)>, f: &mut F) -> Self
    where
        Q: Ord,
        K: Borrow<Q>,
        F: FnMut(Q, D, Option<(&K, &V)>) -> Option<(K, V)>,
    {
        if chunk.len() == 0 {
            return self.clone();
        }
        match self {
<<<<<<< HEAD
            &Tree::Empty => {
                let elts = Chunk::create_with(chunk, f);
                Tree::create(&Tree::Empty, elts, &Tree::Empty)
            }
=======
            &Tree::Empty => Tree::create(
                &Tree::Empty,
                Arc::new(Chunk::create_with(chunk, f)),
                &Tree::Empty,
            ),
>>>>>>> 14245146
            &Tree::Node(ref tn) => {
                let leaf = match (&tn.left, &tn.right) {
                    (Tree::Empty, Tree::Empty) => true,
                    (_, _) => false,
                };
<<<<<<< HEAD
                match Chunk::update_chunk(&tn.elts, chunk, leaf, f) {
=======
                match tn.elts.update_chunk(chunk, leaf, f) {
>>>>>>> 14245146
                    UpdateChunk::Updated {
                        elts,
                        update_left,
                        update_right,
                        overflow_right,
                    } => {
                        let l = tn.left.update_chunk(update_left, f);
                        let r = tn.right.insert_chunk(overflow_right);
                        let r = r.update_chunk(update_right, f);
                        Tree::bal(&l, &elts, &r)
                    }
                    UpdateChunk::Removed {
                        not_done,
                        update_left,
                        update_right,
                    } => {
                        let l = tn.left.update_chunk(update_left, f);
                        let r = tn.right.update_chunk(update_right, f);
                        let t = Tree::concat(&l, &r);
                        t.update_chunk(not_done, f)
                    }
                    UpdateChunk::UpdateLeft(chunk) => {
                        let l = tn.left.update_chunk(chunk, f);
                        Tree::bal(&l, &tn.elts, &tn.right)
                    }
                    UpdateChunk::UpdateRight(chunk) => {
                        let r = tn.right.update_chunk(chunk, f);
                        Tree::bal(&tn.left, &tn.elts, &r)
                    }
                }
            }
        }
    }

    fn insert_chunk(&self, chunk: Vec<(K, V)>) -> Self {
        self.update_chunk(chunk, &mut |k, v, _| Some((k, v)))
    }

    fn do_chunk<Q, D, F>(&mut self, chunk: &mut Vec<(Q, D)>, f: &mut F)
    where
        Q: Ord,
        K: Borrow<Q>,
        F: FnMut(Q, D, Option<(&K, &V)>) -> Option<(K, V)>,
    {
        if chunk.len() < 6 {
            for (q, d) in chunk.drain(0..) {
                *self = self.update(q, d, f).0;
            }
        } else {
            let mut new_chunk = Vec::new();
            swap(&mut new_chunk, chunk);
            *self = self.update_chunk(new_chunk, f);
        }
    }

    pub(crate) fn update_many<Q, D, E, F>(&self, elts: E, f: &mut F) -> Self
    where
        E: IntoIterator<Item = (Q, D)>,
        Q: Ord,
        K: Borrow<Q>,
        F: FnMut(Q, D, Option<(&K, &V)>) -> Option<(K, V)>,
    {
        let mut t = self.clone();
        let mut chunk: Vec<(Q, D)> = Vec::new();
        for (q, d) in elts {
            match chunk.last().map(|p| p.0.cmp(&q)) {
                None => chunk.push((q, d)),
                Some(Ordering::Equal) => {
                    let l = chunk.len();
                    chunk[l - 1] = (q, d)
                }
                Some(Ordering::Less) => {
                    chunk.push((q, d));
                    if chunk.len() >= SIZE {
                        t.do_chunk(&mut chunk, f);
                    }
                }
                Some(Ordering::Greater) => {
                    t.do_chunk(&mut chunk, f);
                    chunk.push((q, d))
                }
            }
        }
        t.do_chunk(&mut chunk, f);
        t
    }

    pub(crate) fn insert_many<E: IntoIterator<Item = (K, V)>>(&self, elts: E) -> Self {
        self.update_many(elts, &mut |k, v, _| Some((k, v)))
    }

    pub(crate) fn update<Q, D, F>(&self, q: Q, d: D, f: &mut F) -> (Self, Option<V>)
    where
        Q: Ord,
        K: Borrow<Q>,
        F: FnMut(Q, D, Option<(&K, &V)>) -> Option<(K, V)>,
    {
        match self {
            Tree::Empty => match f(q, d, None) {
                None => (self.clone(), None),
                Some((k, v)) => (
                    Tree::create(
                        &Tree::Empty,
                        Chunk::singleton(k, v),
                        &Tree::Empty,
                    ),
                    None,
                ),
            },
            Tree::Node(ref tn) => {
                let leaf = match (&tn.left, &tn.right) {
                    (Tree::Empty, Tree::Empty) => true,
                    (_, _) => false,
                };
                match tn.elts.update(q, d, leaf, f) {
                    Update::UpdateLeft(k, d) => {
                        let (l, prev) = tn.left.update(k, d, f);
                        (Tree::bal(&l, &tn.elts, &tn.right), prev)
                    }
                    Update::UpdateRight(k, d) => {
                        let (r, prev) = tn.right.update(k, d, f);
                        (Tree::bal(&tn.left, &tn.elts, &r), prev)
                    }
                    Update::Updated {
                        elts,
                        overflow,
                        previous,
                    } => match overflow {
                        None => {
                            if elts.len() == 0 {
                                (Tree::concat(&tn.left, &tn.right), previous)
                            } else {
                                (
                                    Tree::create(&tn.left, elts, &tn.right),
                                    previous,
                                )
                            }
                        }
                        Some((ovk, ovv)) => {
                            let (r, _) = tn.right.insert(ovk, ovv);
                            if elts.len() == 0 {
                                (Tree::concat(&tn.left, &r), previous)
                            } else {
                                (Tree::bal(&tn.left, &elts, &r), previous)
                            }
                        }
                    },
                }
            }
        }
    }

    pub(crate) fn insert(&self, k: K, v: V) -> (Self, Option<V>) {
        self.update(k, v, &mut |k, v, _| Some((k, v)))
    }

    fn min_elts(&self) -> Option<&CachedArc<Chunk<K, V>>> {
        match self {
            Tree::Empty => None,
            Tree::Node(tn) => match tn.left {
                Tree::Empty => Some(&tn.elts),
                Tree::Node(_) => tn.left.min_elts(),
            },
        }
    }

    fn remove_min_elts(&self) -> Self {
        match self {
            &Tree::Empty => panic!("remove min elt"),
            &Tree::Node(ref tn) => match tn.left {
                Tree::Empty => tn.right.clone(),
                Tree::Node(_) => {
                    Tree::bal(&tn.left.remove_min_elts(), &tn.elts, &tn.right)
                }
            },
        }
    }

    fn concat(l: &Tree<K, V>, r: &Tree<K, V>) -> Tree<K, V> {
        match (l, r) {
            (&Tree::Empty, _) => r.clone(),
            (_, &Tree::Empty) => l.clone(),
            (_, _) => {
                let elts = r.min_elts().unwrap();
                Tree::bal(l, elts, &r.remove_min_elts())
            }
        }
    }

    pub(crate) fn remove<Q: ?Sized + Ord>(&self, k: &Q) -> (Self, Option<V>)
    where
        K: Borrow<Q>,
    {
        match self {
            &Tree::Empty => (Tree::Empty, None),
            &Tree::Node(ref tn) => match tn.elts.get(k) {
                Loc::NotPresent(_) => (self.clone(), None),
                Loc::Here(i) => {
                    let p = tn.elts.val(i).clone();
                    let elts = tn.elts.remove_elt_at(i);
                    if elts.len() == 0 {
                        (Tree::concat(&tn.left, &tn.right), Some(p))
                    } else {
                        (Tree::create(&tn.left, elts, &tn.right), Some(p))
                    }
                }
                Loc::InLeft => {
                    let (l, p) = tn.left.remove(k);
                    (Tree::bal(&l, &tn.elts, &tn.right), p)
                }
                Loc::InRight => {
                    let (r, p) = tn.right.remove(k);
                    (Tree::bal(&tn.left, &tn.elts, &r), p)
                }
            },
        }
    }

    #[inline(always)]
    fn get_gen<'a, Q, F, R>(&'a self, k: &Q, f: F) -> Option<R>
    where
        Q: ?Sized + Ord,
        K: Borrow<Q>,
        F: FnOnce(&'a Chunk<K, V>, usize) -> R,
        R: 'a,
    {
        match self {
            Tree::Empty => None,
            Tree::Node(n) => {
                let mut tn = n;
                loop {
                    match (k.cmp(tn.min_key.borrow()), k.cmp(tn.max_key.borrow())) {
                        (Ordering::Less, _) => match tn.left {
                            Tree::Empty => break None,
                            Tree::Node(ref n) => tn = n,
                        },
                        (_, Ordering::Greater) => match tn.right {
                            Tree::Empty => break None,
                            Tree::Node(ref n) => tn = n,
                        },
                        (_, _) => {
                            let e = &tn.elts;
                            break e.get_local(k).map(|i| f(e, i));
                        }
                    }
                }
            }
        }
    }

    pub(crate) fn get<Q>(&self, k: &Q) -> Option<&V>
    where
        Q: ?Sized + Ord,
        K: Borrow<Q>,
    {
        self.get_gen(k, |e, i| e.val(i))
    }

    pub(crate) fn get_key<Q>(&self, k: &Q) -> Option<&K>
    where
        Q: ?Sized + Ord,
        K: Borrow<Q>,
    {
        self.get_gen(k, |e, i| e.key(i))
    }

    pub(crate) fn get_full<Q>(&self, k: &Q) -> Option<(&K, &V)>
    where
        Q: ?Sized + Ord,
        K: Borrow<Q>,
    {
        self.get_gen(k, |e, i| e.kv(i))
    }
}

impl<K, V> Tree<K, V>
where
    K: Ord + Clone + Any + Debug,
    V: Clone + Any + Debug,
{
    #[allow(dead_code)]
    pub(crate) fn invariant(&self) -> () {
        fn in_range<K, V>(
            lower: Option<&K>,
            upper: Option<&K>,
            elts: &Chunk<K, V>,
        ) -> bool
        where
            K: Ord + Clone + Any + Debug,
            V: Clone + Any + Debug,
        {
            (match lower {
                None => true,
                Some(lower) => elts
                    .into_iter()
                    .all(|(k, _)| lower.cmp(k) == Ordering::Less),
            }) && (match upper {
                None => true,
                Some(upper) => elts
                    .into_iter()
                    .all(|(k, _)| upper.cmp(k) == Ordering::Greater),
            })
        }

        fn sorted<K, V>(elts: &Chunk<K, V>) -> bool
        where
            K: Ord + Clone + Any + Debug,
            V: Clone + Any + Debug,
        {
            if elts.len() == 1 {
                true
            } else {
                for i in 0..(elts.len() - 1) {
                    match elts.key(i).cmp(&elts.key(i + 1)) {
                        Ordering::Greater => return false,
                        Ordering::Less => (),
                        Ordering::Equal => panic!("duplicates found: {:#?}", elts),
                    }
                }
                true
            }
        }

        fn check<K, V>(
            t: &Tree<K, V>,
            lower: Option<&K>,
            upper: Option<&K>,
            len: usize,
        ) -> (u8, usize)
        where
            K: Ord + Clone + Any + Debug,
            V: Clone + Any + Debug,
        {
            match *t {
                Tree::Empty => (0, len),
                Tree::Node(ref tn) => {
                    if !in_range(lower, upper, &tn.elts) {
                        panic!("tree invariant violated lower\n{:#?}\n\nupper\n{:#?}\n\nelts\n{:#?}\n\ntree\n{:#?}",
                               lower, upper, &tn.elts, t)
                    };
                    if !sorted(&tn.elts) {
                        panic!("elements isn't sorted")
                    };
                    let (thl, len) =
                        check(&tn.left, lower, tn.elts.min_elt().map(|(k, _)| k), len);
                    let (thr, len) =
                        check(&tn.right, tn.elts.max_elt().map(|(k, _)| k), upper, len);
                    let th = 1 + max(thl, thr);
                    let (hl, hr) = (tn.left.height(), tn.right.height());
                    let ub = max(hl, hr) - min(hl, hr);
                    if thl != hl {
                        panic!("left node height is wrong")
                    };
                    if thr != hr {
                        panic!("right node height is wrong")
                    };
                    let h = t.height();
                    if th != h {
                        panic!("node height is wrong {} vs {}", th, h)
                    };
                    if ub > 2 {
                        panic!("tree is unbalanced {:#?} tree: {:#?}", ub, t)
                    };
                    (th, len + tn.elts.len())
                }
            }
        }

        //println!("{:#?}", self);
        let (_height, tlen) = check(self, None, None, 0);
        let len = self.len();
        if len != tlen {
            panic!("len is wrong {} vs {}", len, tlen)
        }
    }
}<|MERGE_RESOLUTION|>--- conflicted
+++ resolved
@@ -19,15 +19,6 @@
 // until we get 128 bit machines with exabytes of memory
 const MAX_DEPTH: usize = 64;
 
-<<<<<<< HEAD
-#[derive(Clone)]
-pub(crate) struct Node<K, V>
-where    
-    K: Ord + Clone + Any,
-    V: Clone + Any,
-{
-    elts: CachedArc<Chunk<K, V>>,
-=======
 #[derive(PackedStruct, Clone, Debug)]
 #[packed_struct(bit_numbering = "msb0", endian = "lsb")]
 pub struct HeightAndSize {
@@ -37,10 +28,13 @@
     size_of_children: Integer<u64, packed_bits::Bits56>,
 }
 
-#[derive(Clone, Debug)]
-pub(crate) struct Node<K: Ord + Clone, V: Clone> {
-    elts: Arc<Chunk<K, V>>,
->>>>>>> 14245146
+#[derive(Clone)]
+pub(crate) struct Node<K, V>
+where    
+    K: Ord + Clone + Any,
+    V: Clone + Any,
+{
+    elts: CachedArc<Chunk<K, V>>,
     min_key: K,
     max_key: K,
     left: Tree<K, V>,
@@ -694,28 +688,17 @@
             return self.clone();
         }
         match self {
-<<<<<<< HEAD
-            &Tree::Empty => {
-                let elts = Chunk::create_with(chunk, f);
-                Tree::create(&Tree::Empty, elts, &Tree::Empty)
-            }
-=======
             &Tree::Empty => Tree::create(
                 &Tree::Empty,
                 Arc::new(Chunk::create_with(chunk, f)),
                 &Tree::Empty,
             ),
->>>>>>> 14245146
             &Tree::Node(ref tn) => {
                 let leaf = match (&tn.left, &tn.right) {
                     (Tree::Empty, Tree::Empty) => true,
                     (_, _) => false,
                 };
-<<<<<<< HEAD
                 match Chunk::update_chunk(&tn.elts, chunk, leaf, f) {
-=======
-                match tn.elts.update_chunk(chunk, leaf, f) {
->>>>>>> 14245146
                     UpdateChunk::Updated {
                         elts,
                         update_left,
