//#![forbid(unsafe_code)]
//! Immutable maps and sets. See map and set modules for details.

<<<<<<< HEAD
//#[macro_use] extern crate lazy_static;
=======
#[macro_use] extern crate packed_struct_codegen;
>>>>>>> 14245146

pub(crate) mod chunk;
pub(crate) mod avl;
pub mod map;
pub mod set;

#[cfg(test)]
mod tests;<|MERGE_RESOLUTION|>--- conflicted
+++ resolved
@@ -1,11 +1,6 @@
 //#![forbid(unsafe_code)]
 //! Immutable maps and sets. See map and set modules for details.
-
-<<<<<<< HEAD
-//#[macro_use] extern crate lazy_static;
-=======
 #[macro_use] extern crate packed_struct_codegen;
->>>>>>> 14245146
 
 pub(crate) mod chunk;
 pub(crate) mod avl;
