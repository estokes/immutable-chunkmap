--- conflicted
+++ resolved
@@ -36,10 +36,6 @@
 {
     UpdateLeft(Vec<(Q, D)>),
     UpdateRight(Vec<(Q, D)>),
-<<<<<<< HEAD
-    Created(Arc<Chunk<K, V>>),
-=======
->>>>>>> 14245146
     Updated {
         elts: Arc<Chunk<K, V>>,
         update_left: Vec<(Q, D)>,
@@ -93,53 +89,40 @@
     K: Ord + Clone + Any,
     V: Clone + Any,
 {
-    pub(crate) fn singleton(k: K, v: V) -> Arc<Self> {
-        let mut t = Chunk::empty();
-        let t_ref = Arc::get_mut(&mut t).unwrap();
-        t_ref.keys.push(k);
-        t_ref.vals.push(v);
-        t
-    }
-
-<<<<<<< HEAD
-    pub(crate) fn empty() -> Arc<Self> {
+    pub(crate) fn with_empty<F: FnOnce(&mut Chunk<K, V>) -> ()>(f: F) -> Arc<Self> {
         let mut arc = Arc::new(|| Chunk {
             keys: ArrayVec::new(),
             vals: ArrayVec::new(),
         });
-        if arc.keys.len() > 0 {
-            let arc_ref = Arc::get_mut(&mut arc).unwrap();
+        let arc_ref = Arc::get_mut(&mut arc).unwrap();
+        if arc_ref.keys.len() > 0 {
             arc_ref.keys.clear();
             arc_ref.vals.clear();
-=======
-    pub(crate) fn empty() -> Self {
-        Chunk {
-            keys: Vec::new(),
-            vals: Vec::new(),
-        }
-    }
-
-    pub(crate) fn create_with<Q, D, F>(mut chunk: Vec<(Q, D)>, f: &mut F) -> Self
+        }
+        f(arc_ref);
+        arc
+    }
+
+    pub(crate) fn singleton(k: K, v: V) -> Arc<Self> {
+        Chunk::with_empty(move |t_ref| {
+            t_ref.keys.push(k);
+            t_ref.vals.push(v);
+        })
+    }
+
+    pub(crate) fn create_with<Q, D, F>(mut chunk: Vec<(Q, D)>, f: &mut F) -> Arc<Self>
     where
         Q: Ord,
         K: Borrow<Q>,
         F: FnMut(Q, D, Option<(&K, &V)>) -> Option<(K, V)>,
     {
-        let mut elts = Chunk::empty();
-        let (keys, vals): (Vec<_>, Vec<_>) =
-            chunk.drain(0..).filter_map(|(q, d)| f(q, d, None)).unzip();
-        elts.keys = keys;
-        elts.vals = vals;
-        elts
-    }
-
-    fn with_capacity(n: usize) -> Self {
-        Chunk {
-            keys: Vec::with_capacity(n),
-            vals: Vec::with_capacity(n),
->>>>>>> 14245146
-        }
-        arc
+        assert!(chunk.len() <= SIZE && chunk.len() > 0);
+        Chunk::with_empty(|elts| {
+            for (k, v) in chunk.drain(0..).filter_map(|(q, d)| f(q, d, None)) {
+                elts.keys.push(k);
+                elts.vals.push(v);
+            }
+        })
     }
 
     pub(crate) fn get_local<Q: ?Sized + Ord>(&self, k: &Q) -> Option<usize>
@@ -179,43 +162,30 @@
 
     // chunk must be sorted
     pub(crate) fn update_chunk<Q, D, F>(
-        t: Option<&Chunk<K, V>>,
+        t: &Chunk<K, V>,
         mut chunk: Vec<(Q, D)>,
         leaf: bool,
         f: &mut F,
     ) -> UpdateChunk<Q, K, V, D>
     where
         Q: Ord,
-        K: Borrow<Q>,
-        F: FnMut(Q, D, Option<(&K, &V)>) -> Option<(K, V)>,
+    K: Borrow<Q>,
+    F: FnMut(Q, D, Option<(&K, &V)>) -> Option<(K, V)>,
     {
-<<<<<<< HEAD
-        assert!(chunk.len() <= SIZE && chunk.len() > 0);
-        if t.map(|t| t.len()).unwrap_or(0) == 0 {
-            assert!(leaf);
-            let mut elts_arc = Chunk::empty();
-            let elts = Arc::get_mut(&mut elts_arc).unwrap();
-            for (k, v) in chunk.drain(0..).filter_map(|(q, d)| f(q, d, None)) {
-                elts.keys.push(k);
-                elts.vals.push(v);
-            }
-            UpdateChunk::Created(elts_arc)
-        } else {
-            let t = t.unwrap();
-            let full = !leaf || t.len() >= SIZE;
-            let in_left = t.get(&chunk[chunk.len() - 1].0) == Loc::InLeft;
-            let in_right = t.get(&chunk[0].0) == Loc::InRight;
-            if full && in_left {
-                UpdateChunk::UpdateLeft(chunk)
-            } else if full && in_right {
-                UpdateChunk::UpdateRight(chunk)
-            } else if leaf && (in_left || in_right) {
-                let iter = chunk.drain(0..).filter_map(|(q, d)| f(q, d, None));
-                let mut overflow_right = Vec::new();
-                let elts = {
-                    if in_right {
-                        let mut elts_arc = Chunk::empty();
-                        let elts = Arc::get_mut(&mut elts_arc).unwrap();
+        assert!(chunk.len() <= SIZE && chunk.len() > 0 && t.len() > 0);
+        let full = !leaf || t.len() >= SIZE;
+        let in_left = t.get(&chunk[chunk.len() - 1].0) == Loc::InLeft;
+        let in_right = t.get(&chunk[0].0) == Loc::InRight;
+        if full && in_left {
+            UpdateChunk::UpdateLeft(chunk)
+        } else if full && in_right {
+            UpdateChunk::UpdateRight(chunk)
+        } else if leaf && (in_left || in_right) {
+            let iter = chunk.drain(0..).filter_map(|(q, d)| f(q, d, None));
+            let mut overflow_right = Vec::new();
+            let elts = {
+                if in_right {
+                    Chunk::with_empty(|elts| {
                         elts.clone_from(t);
                         for (k, v) in iter {
                             if elts.len() < SIZE {
@@ -225,10 +195,9 @@
                                 overflow_right.push((k, v));
                             }
                         }
-                        elts_arc
-                    } else {
-                        let mut elts_arc = Chunk::empty();
-                        let elts = Arc::get_mut(&mut elts_arc).unwrap();
+                    })
+                } else {
+                    Chunk::with_empty(|elts| {
                         for (k, v) in iter {
                             elts.keys.push(k);
                             elts.vals.push(v);
@@ -244,23 +213,22 @@
                                 ));
                             }
                         }
-                        elts_arc
-                    }
-                };
-                UpdateChunk::Updated {
-                    elts,
-                    update_left: Vec::new(),
-                    update_right: Vec::new(),
-                    overflow_right,
-                }
-            } else {
-                let mut elts_arc = Chunk::empty();
-                let elts = Arc::get_mut(&mut elts_arc).unwrap();
+                    })
+                }
+            };
+            UpdateChunk::Updated {
+                elts,
+                update_left: Vec::new(),
+                update_right: Vec::new(),
+                overflow_right,
+            }
+        } else {
+            let mut not_done = Vec::new();
+            let mut update_left = Vec::new();
+            let mut update_right = Vec::new();
+            let mut overflow_right = Vec::new();
+            let elts = Chunk::with_empty(|elts| {
                 elts.clone_from(t);
-                let mut not_done = Vec::new();
-                let mut update_left = Vec::new();
-                let mut update_right = Vec::new();
-                let mut overflow_right = Vec::new();
                 for (q, d) in chunk.drain(0..) {
                     if elts.len() == 0 {
                         not_done.push((q, d));
@@ -277,94 +245,25 @@
                                     elts.keys[i] = k;
                                     elts.vals[i] = v;
                                 }
-=======
-        assert!(chunk.len() <= SIZE && chunk.len() > 0 && self.len() > 0);
-        let full = !leaf || self.len() >= SIZE;
-        let in_left = self.get(&chunk[chunk.len() - 1].0) == Loc::InLeft;
-        let in_right = self.get(&chunk[0].0) == Loc::InRight;
-        if full && in_left {
-            UpdateChunk::UpdateLeft(chunk)
-        } else if full && in_right {
-            UpdateChunk::UpdateRight(chunk)
-        } else if leaf && (in_left || in_right) {
-            let (mut keys, mut vals): (Vec<_>, Vec<_>) =
-                chunk.drain(0..).filter_map(|(q, d)| f(q, d, None)).unzip();
-            let mut elts = {
-                if in_right {
-                    let mut elts = self.clone();
-                    elts.keys.append(&mut keys);
-                    elts.vals.append(&mut vals);
-                    elts
-                } else {
-                    let mut elts = Chunk::empty();
-                    elts.keys = keys;
-                    elts.vals = vals;
-                    elts.keys.extend_from_slice(&self.keys);
-                    elts.vals.extend_from_slice(&self.vals);
-                    elts
-                }
-            };
-            let overflow_right = {
-                if elts.len() <= SIZE {
-                    Vec::new()
-                } else {
-                    elts.keys
-                        .split_off(SIZE)
-                        .into_iter()
-                        .zip(elts.vals.split_off(SIZE).into_iter())
-                        .collect::<Vec<_>>()
-                }
-            };
-            elts.keys.shrink_to_fit();
-            elts.vals.shrink_to_fit();
-            UpdateChunk::Updated {
-                elts,
-                update_left: Vec::new(),
-                update_right: Vec::new(),
-                overflow_right,
-            }
-        } else {
-            let mut elts = self.clone();
-            let mut not_done = Vec::new();
-            let mut update_left = Vec::new();
-            let mut update_right = Vec::new();
-            let mut overflow_right = Vec::new();
-            for (q, d) in chunk.drain(0..) {
-                if elts.len() == 0 {
-                    not_done.push((q, d));
-                    continue;
-                }
-                match elts.get(&q) {
-                    Loc::Here(i) => {
-                        match f(q, d, Some((&elts.keys[i], &elts.vals[i]))) {
-                            None => {
-                                elts.keys.remove(i);
-                                elts.vals.remove(i);
-                            }
-                            Some((k, v)) => {
-                                elts.keys[i] = k;
-                                elts.vals[i] = v;
->>>>>>> 14245146
-                            }
-                        }
-                    }
-                    Loc::NotPresent(i) => {
-                        if elts.len() < SIZE {
-                            if let Some((k, v)) = f(q, d, None) {
-                                elts.keys.insert(i, k);
-                                elts.vals.insert(i, v);
-                            }
-                        } else {
-                            if let Some((k, v)) = f(q, d, None) {
-                                overflow_right.push((
-                                    elts.keys.pop().unwrap(),
-                                    elts.vals.pop().unwrap(),
-                                ));
-                                elts.keys.insert(i, k);
-                                elts.vals.insert(i, v);
-                            }
-                        }
-<<<<<<< HEAD
+                            }
+                        }
+                        Loc::NotPresent(i) => {
+                            if elts.len() < SIZE {
+                                if let Some((k, v)) = f(q, d, None) {
+                                    elts.keys.insert(i, k);
+                                    elts.vals.insert(i, v);
+                                }
+                            } else {
+                                if let Some((k, v)) = f(q, d, None) {
+                                    overflow_right.push((
+                                        elts.keys.pop().unwrap(),
+                                        elts.vals.pop().unwrap(),
+                                    ));
+                                    elts.keys.insert(i, k);
+                                    elts.vals.insert(i, v);
+                                }
+                            }
+                        }
                         Loc::InLeft => {
                             if leaf && elts.len() < SIZE {
                                 if let Some((k, v)) = f(q, d, None) {
@@ -373,49 +272,21 @@
                                 }
                             } else {
                                 update_left.push((q, d))
-=======
-                    }
-                    Loc::InLeft => {
-                        if leaf && elts.keys.len() < SIZE {
-                            if let Some((k, v)) = f(q, d, None) {
-                                elts.keys.insert(0, k);
-                                elts.vals.insert(0, v);
->>>>>>> 14245146
-                            }
-                        } else {
-                            update_left.push((q, d))
-                        }
-                    }
-                    Loc::InRight => {
-                        if leaf && elts.len() < SIZE {
-                            if let Some((k, v)) = f(q, d, None) {
-                                elts.keys.push(k);
-                                elts.vals.push(v);
-                            }
-                        } else {
-                            update_right.push((q, d))
-                        }
-                    }
-                }
-<<<<<<< HEAD
-                overflow_right.reverse();
-                if elts.len() > 0 {
-                    assert_eq!(not_done.len(), 0);
-                    UpdateChunk::Updated {
-                        elts: elts_arc,
-                        update_left,
-                        update_right,
-                        overflow_right,
-                    }
-                } else {
-                    assert_eq!(overflow_right.len(), 0);
-                    UpdateChunk::Removed {
-                        not_done,
-                        update_left,
-                        update_right,
-                    }
-=======
-            }
+                            }
+                        }
+                        Loc::InRight => {
+                            if leaf && elts.len() < SIZE {
+                                if let Some((k, v)) = f(q, d, None) {
+                                    elts.keys.push(k);
+                                    elts.vals.push(v);
+                                }
+                            } else {
+                                update_right.push((q, d))
+                            }
+                        }
+                    }
+                }
+            });
             overflow_right.reverse();
             if elts.len() > 0 {
                 assert_eq!(not_done.len(), 0);
@@ -431,7 +302,6 @@
                     not_done,
                     update_left,
                     update_right,
->>>>>>> 14245146
                 }
             }
         }
@@ -452,51 +322,51 @@
         let len = self.len();
         match self.get(&q) {
             Loc::Here(i) => {
-                let mut elts_arc = Chunk::empty();
-                let elts = Arc::get_mut(&mut elts_arc).unwrap();
-                elts.keys.extend(self.keys[0..i].into_iter().cloned());
-                elts.vals.extend(self.vals[0..i].into_iter().cloned());
-                if let Some((k, v)) = f(q, d, Some((&self.keys[i], &self.vals[i]))) {
-                    elts.keys.push(k);
-                    elts.vals.push(v);
-                }
-                if i + 1 < len {
-                    elts.keys.extend(self.keys[i + 1..len].into_iter().cloned());
-                    elts.vals.extend(self.vals[i + 1..len].into_iter().cloned());
-                }
+                let elts = Chunk::with_empty(|elts| {
+                    elts.keys.extend(self.keys[0..i].into_iter().cloned());
+                    elts.vals.extend(self.vals[0..i].into_iter().cloned());
+                    if let Some((k, v)) = f(q, d, Some((&self.keys[i], &self.vals[i]))) {
+                        elts.keys.push(k);
+                        elts.vals.push(v);
+                    }
+                    if i + 1 < len {
+                        elts.keys.extend(self.keys[i + 1..len].into_iter().cloned());
+                        elts.vals.extend(self.vals[i + 1..len].into_iter().cloned());
+                    }
+                });
                 Update::Updated {
-                    elts: elts_arc,
+                    elts,
                     overflow: None,
                     previous: Some(self.vals[i].clone()),
                 }
             }
             Loc::NotPresent(i) => {
-                let mut elts_arc = Chunk::empty();
-                let elts = Arc::get_mut(&mut elts_arc).unwrap();
                 let mut overflow = None;
-                elts.keys.extend(self.keys[0..i].into_iter().cloned());
-                elts.vals.extend(self.vals[0..i].into_iter().cloned());
-                if let Some((k, v)) = f(q, d, None) {
-                    if elts.len() < SIZE {
-                        elts.keys.push(k);
-                        elts.vals.push(v);
+                let elts = Chunk::with_empty(|elts| {
+                    elts.keys.extend(self.keys[0..i].into_iter().cloned());
+                    elts.vals.extend(self.vals[0..i].into_iter().cloned());
+                    if let Some((k, v)) = f(q, d, None) {
+                        if elts.len() < SIZE {
+                            elts.keys.push(k);
+                            elts.vals.push(v);
+                        } else {
+                            overflow = Some((k, v))
+                        }
+                    }
+                    if elts.len() + len - i <= SIZE {
+                        elts.keys.extend(self.keys[i..len].into_iter().cloned());
+                        elts.vals.extend(self.vals[i..len].into_iter().cloned());
                     } else {
-                        overflow = Some((k, v))
-                    }
-                }
-                if elts.len() + len - i <= SIZE {
-                    elts.keys.extend(self.keys[i..len].into_iter().cloned());
-                    elts.vals.extend(self.vals[i..len].into_iter().cloned());
-                } else {
-                    elts.keys.extend(self.keys[i..len - 1].into_iter().cloned());
-                    elts.vals.extend(self.vals[i..len - 1].into_iter().cloned());
-                    overflow = Some((
-                        self.keys[len - 1].clone(),
-                        self.vals[len - 1].clone()
-                    ))
-                }
+                        elts.keys.extend(self.keys[i..len - 1].into_iter().cloned());
+                        elts.vals.extend(self.vals[i..len - 1].into_iter().cloned());
+                        overflow = Some((
+                            self.keys[len - 1].clone(),
+                            self.vals[len - 1].clone()
+                        ))
+                    }
+                });
                 Update::Updated {
-                    elts: elts_arc,
+                    elts,
                     overflow,
                     previous: None,
                 }
@@ -509,29 +379,29 @@
                         Loc::Here(..) | Loc::NotPresent(..) => unreachable!(),
                     }
                 } else {
-                    let mut elts_arc = Chunk::empty();
-                    let elts = Arc::get_mut(&mut elts_arc).unwrap();
-                    match loc {
-                        Loc::InLeft => {
-                            if let Some((k, v)) = f(q, d, None) {
-                                elts.keys.push(k);
-                                elts.vals.push(v);
-                            }
-                            elts.keys.extend(self.keys[0..len].into_iter().cloned());
-                            elts.vals.extend(self.vals[0..len].into_iter().cloned());
-                        }
-                        Loc::InRight => {
-                            elts.keys.extend(self.keys[0..len].into_iter().cloned());
-                            elts.vals.extend(self.vals[0..len].into_iter().cloned());
-                            if let Some((k, v)) = f(q, d, None) {
-                                elts.keys.push(k);
-                                elts.vals.push(v);
-                            }
-                        }
-                        _ => unreachable!("bug"),
-                    };
+                    let elts = Chunk::with_empty(|elts| {
+                        match loc {
+                            Loc::InLeft => {
+                                if let Some((k, v)) = f(q, d, None) {
+                                    elts.keys.push(k);
+                                    elts.vals.push(v);
+                                }
+                                elts.keys.extend(self.keys[0..len].into_iter().cloned());
+                                elts.vals.extend(self.vals[0..len].into_iter().cloned());
+                            }
+                            Loc::InRight => {
+                                elts.keys.extend(self.keys[0..len].into_iter().cloned());
+                                elts.vals.extend(self.vals[0..len].into_iter().cloned());
+                                if let Some((k, v)) = f(q, d, None) {
+                                    elts.keys.push(k);
+                                    elts.vals.push(v);
+                                }
+                            }
+                            _ => unreachable!("bug"),
+                        }
+                    });
                     Update::Updated {
-                        elts: elts_arc,
+                        elts,
                         overflow: None,
                         previous: None,
                     }
@@ -564,37 +434,25 @@
     }
 
     pub(crate) fn remove_elt_at(&self, i: usize) -> Arc<Self> {
-        let mut elts_arc = Chunk::empty();
-        let elts = Arc::get_mut(&mut elts_arc).unwrap();
-        let len = self.len();
-        if len == 0 {
-            panic!("can't remove from an empty chunk")
-        } else if len == 1 {
-            assert_eq!(i, 0);
-            elts_arc
-        } else if i == 0 {
-            elts.keys.extend(self.keys[1..len].into_iter().cloned());
-            elts.vals.extend(self.vals[1..len].into_iter().cloned());
-            elts_arc
-        } else if i == len - 1 {
-            elts.keys.extend(self.keys[0..len - 1].into_iter().cloned());
-            elts.vals.extend(self.vals[0..len - 1].into_iter().cloned());
-            elts_arc
-        } else {
-            elts.keys.extend(self.keys[0..i].into_iter().cloned());
-            elts.keys.extend(self.keys[i + 1..len].into_iter().cloned());
-            elts.vals.extend(self.vals[0..i].into_iter().cloned());
-            elts.vals.extend(self.vals[i + 1..len].into_iter().cloned());
-            elts_arc
-        }
-    }
-
-    pub(crate) fn min_key_not_empty(&self) -> &K {
-        &self.keys[0]
-    }
-
-    pub(crate) fn max_key_not_empty(&self) -> &K {
-        &self.keys[self.len() - 1]
+        Chunk::with_empty(|elts| {
+            let len = self.len();
+            if len == 0 {
+                panic!("can't remove from an empty chunk")
+            } else if len == 1 {
+                assert_eq!(i, 0);
+            } else if i == 0 {
+                elts.keys.extend(self.keys[1..len].into_iter().cloned());
+                elts.vals.extend(self.vals[1..len].into_iter().cloned());
+            } else if i == len - 1 {
+                elts.keys.extend(self.keys[0..len - 1].into_iter().cloned());
+                elts.vals.extend(self.vals[0..len - 1].into_iter().cloned());
+            } else {
+                elts.keys.extend(self.keys[0..i].into_iter().cloned());
+                elts.keys.extend(self.keys[i + 1..len].into_iter().cloned());
+                elts.vals.extend(self.vals[0..i].into_iter().cloned());
+                elts.vals.extend(self.vals[i + 1..len].into_iter().cloned());
+            }
+        })
     }
 
     pub(crate) fn min_max_key(&self) -> Option<(K, K)> {
