--- conflicted
+++ resolved
@@ -110,17 +110,12 @@
         })
     }
 
-<<<<<<< HEAD
     pub(crate) fn create_with<Q, D, F>(mut chunk: Vec<(Q, D)>, f: &mut F) -> Arc<Self>
-=======
-    pub(crate) fn create_with<Q, D, F>(mut chunk: Vec<(Q, D)>, f: &mut F) -> Self
->>>>>>> 14245146
     where
         Q: Ord,
         K: Borrow<Q>,
         F: FnMut(Q, D, Option<(&K, &V)>) -> Option<(K, V)>,
     {
-<<<<<<< HEAD
         assert!(chunk.len() <= SIZE && chunk.len() > 0);
         Chunk::with_empty(|elts| {
             for (k, v) in chunk.drain(0..).filter_map(|(q, d)| f(q, d, None)) {
@@ -128,21 +123,6 @@
                 elts.vals.push(v);
             }
         })
-=======
-        let mut elts = Chunk::empty();
-        let (keys, vals): (Vec<_>, Vec<_>) =
-            chunk.drain(0..).filter_map(|(q, d)| f(q, d, None)).unzip();
-        elts.keys = keys;
-        elts.vals = vals;
-        elts
-    }
-
-    fn with_capacity(n: usize) -> Self {
-        Chunk {
-            keys: Vec::with_capacity(n),
-            vals: Vec::with_capacity(n),
-        }
->>>>>>> 14245146
     }
 
     pub(crate) fn get_local<Q: ?Sized + Ord>(&self, k: &Q) -> Option<usize>
@@ -192,23 +172,15 @@
         K: Borrow<Q>,
         F: FnMut(Q, D, Option<(&K, &V)>) -> Option<(K, V)>,
     {
-<<<<<<< HEAD
         assert!(chunk.len() <= SIZE && chunk.len() > 0 && t.len() > 0);
         let full = !leaf || t.len() >= SIZE;
         let in_left = t.get(&chunk[chunk.len() - 1].0) == Loc::InLeft;
         let in_right = t.get(&chunk[0].0) == Loc::InRight;
-=======
-        assert!(chunk.len() <= SIZE && chunk.len() > 0 && self.len() > 0);
-        let full = !leaf || self.len() >= SIZE;
-        let in_left = self.get(&chunk[chunk.len() - 1].0) == Loc::InLeft;
-        let in_right = self.get(&chunk[0].0) == Loc::InRight;
->>>>>>> 14245146
         if full && in_left {
             UpdateChunk::UpdateLeft(chunk)
         } else if full && in_right {
             UpdateChunk::UpdateRight(chunk)
         } else if leaf && (in_left || in_right) {
-<<<<<<< HEAD
             let iter = chunk.drain(0..).filter_map(|(q, d)| f(q, d, None));
             let mut overflow_right = Vec::new();
             let elts = {
@@ -273,65 +245,6 @@
                                     elts.keys[i] = k;
                                     elts.vals[i] = v;
                                 }
-=======
-            let (mut keys, mut vals): (Vec<_>, Vec<_>) =
-                chunk.drain(0..).filter_map(|(q, d)| f(q, d, None)).unzip();
-            let mut elts = {
-                if in_right {
-                    let mut elts = self.clone();
-                    elts.keys.append(&mut keys);
-                    elts.vals.append(&mut vals);
-                    elts
-                } else {
-                    let mut elts = Chunk::empty();
-                    elts.keys = keys;
-                    elts.vals = vals;
-                    elts.keys.extend_from_slice(&self.keys);
-                    elts.vals.extend_from_slice(&self.vals);
-                    elts
-                }
-            };
-            let overflow_right = {
-                if elts.len() <= SIZE {
-                    Vec::new()
-                } else {
-                    elts.keys
-                        .split_off(SIZE)
-                        .into_iter()
-                        .zip(elts.vals.split_off(SIZE).into_iter())
-                        .collect::<Vec<_>>()
-                }
-            };
-            elts.keys.shrink_to_fit();
-            elts.vals.shrink_to_fit();
-            UpdateChunk::Updated {
-                elts,
-                update_left: Vec::new(),
-                update_right: Vec::new(),
-                overflow_right,
-            }
-        } else {
-            let mut elts = self.clone();
-            let mut not_done = Vec::new();
-            let mut update_left = Vec::new();
-            let mut update_right = Vec::new();
-            let mut overflow_right = Vec::new();
-            for (q, d) in chunk.drain(0..) {
-                if elts.len() == 0 {
-                    not_done.push((q, d));
-                    continue;
-                }
-                match elts.get(&q) {
-                    Loc::Here(i) => {
-                        match f(q, d, Some((&elts.keys[i], &elts.vals[i]))) {
-                            None => {
-                                elts.keys.remove(i);
-                                elts.vals.remove(i);
-                            }
-                            Some((k, v)) => {
-                                elts.keys[i] = k;
-                                elts.vals[i] = v;
->>>>>>> 14245146
                             }
                         }
                     }
@@ -351,7 +264,6 @@
                                 elts.vals.insert(i, v);
                             }
                         }
-<<<<<<< HEAD
                         Loc::InLeft => {
                             if leaf && elts.len() < SIZE {
                                 if let Some((k, v)) = f(q, d, None) {
@@ -360,14 +272,6 @@
                                 }
                             } else {
                                 update_left.push((q, d))
-=======
-                    }
-                    Loc::InLeft => {
-                        if leaf && elts.keys.len() < SIZE {
-                            if let Some((k, v)) = f(q, d, None) {
-                                elts.keys.insert(0, k);
-                                elts.vals.insert(0, v);
->>>>>>> 14245146
                             }
                         } else {
                             update_left.push((q, d))
@@ -384,11 +288,7 @@
                         }
                     }
                 }
-<<<<<<< HEAD
             });
-=======
-            }
->>>>>>> 14245146
             overflow_right.reverse();
             if elts.len() > 0 {
                 assert_eq!(not_done.len(), 0);
